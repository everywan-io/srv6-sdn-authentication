#!/usr/bin/env python

# General imports
from argparse import ArgumentParser
from concurrent import futures
from threading import Thread
from socket import AF_INET, AF_INET6
import logging
import time
import grpc
# pymerang dependencies
from pymerang import utils
from pymerang import tunnel_utils
from pymerang import pymerang_pb2
from pymerang import pymerang_pb2_grpc
from pymerang import status_codes_pb2
# SRv6 dependencies
from srv6_sdn_controller_state import srv6_sdn_controller_state

# Loopback IP address of the controller
DEFAULT_PYMERANG_SERVER_IP = '::'
# Port of the gRPC server executing on the controller
DEFAULT_PYMERANG_SERVER_PORT = 50061
# Default interval between two keep alive messages
DEFAULT_KEEP_ALIVE_INTERVAL = 30
<<<<<<< HEAD
# Max number of keep alive messages lost
# before taking a corrective action
DEFAULT_MAX_KEEP_ALIVE_LOST = 3
=======
# Secure option
DEFAULT_SECURE = False
# Server certificate
DEFAULT_CERTIFICATE = 'cert_server.pem'
# Server key
DEFAULT_KEY = 'key_server.pem'

>>>>>>> 37436e08
# Default VXLAN port
DEFAULT_VXLAN_PORT = 4789

# Status codes
STATUS_SUCCESS = status_codes_pb2.STATUS_SUCCESS
STATUS_UNAUTHORIZED = status_codes_pb2.STATUS_UNAUTHORIZED
STATUS_INTERNAL_ERROR = status_codes_pb2.STATUS_INTERNAL_ERROR


class PymerangServicer(pymerang_pb2_grpc.PymerangServicer):
    """Provides methods that implement functionality of route guide server."""

    def __init__(self, controller):
        self.controller = controller

    def RegisterDevice(self, request, context):
        logging.info('New device connected: %s' % request)
        # Get the IP address seen by the gRPC server
        # It can be used for management
        mgmtip = context.peer()
        # Separate IP and port
        mgmtip = utils.parse_ip_port(mgmtip)[0].__str__()
        # Extract the parameters from the registration request
        #
        # Device ID
        deviceid = request.device.id
        # Features supported by the device
        features = list()
        for feature in request.device.features:
            name = feature.name
            port = feature.port
            features.append({'name': name, 'port': port})
        # Data needed for the device authentication
        auth_data = request.auth_data
        # Interfaces of the devices
        interfaces = list()
        for interface in request.interfaces:
            # Interface name
            ifname = interface.name
            # MAC address
            mac_addr = interface.mac_addr
            # IPv4 addresses
            ipv4_addrs = list()
            for addr in interface.ipv4_addrs:
                ipv4_addrs.append(addr)     # TODO add validation checks?
            # IPv6 addresses
            ipv6_addrs = list()
            for addr in interface.ipv6_addrs:
                ipv6_addrs.append(addr)     # TODO add validation checks?
            # Save the interface
            interfaces.append({
                'name': ifname,
                'mac_addr': mac_addr,
                'ipv4_addrs': ipv4_addrs,
                'ipv6_addrs': ipv6_addrs,
                'ipv4_subnets': list(),
                'ipv6_subnets': list(),
                'ext_ipv4_addrs': list(),
                'ext_ipv6_addrs': list(),
                'type': utils.InterfaceType.UNKNOWN,
            })
        # Prepare the response message
        reply = pymerang_pb2.RegisterDeviceReply()
        # Register the device
        logging.debug('Trying to register the device %s' % deviceid)
        response, vxlan_port, tenantid = \
            self.controller.register_device(
                deviceid, features, interfaces,
                mgmtip, auth_data
            )
        if response != STATUS_SUCCESS:
            return (pymerang_pb2
                    .RegisterDeviceReply(status=response))
        # Set the status code
        reply.status = STATUS_SUCCESS
        # Set the VXLAN port
        reply.mgmt_info.vxlan_port = vxlan_port
        # Set the tenant ID
        reply.tenantid = tenantid
        # Send the reply
        logging.info('Device registered succefully. '
                     'Sending the reply: %s' % reply)
        return reply

    def UpdateMgmtInfo(self, request, context):
        logging.info('Establish tunnel connection: %s' % request)
        # Get the IP address seen by the gRPC server
        # It can be used for management
        mgmtip = context.peer()
        # Separate IP and port
        mgmtip = utils.parse_ip_port(mgmtip)[0].__str__()
        # Extract the parameters from the registration request
        #
        # Device ID
        deviceid = request.device.id
        # Tenant ID
        tenantid = request.tenantid
        # Interfaces of the devices
        interfaces = dict()
        for interface in request.interfaces:
            # Interface name
            ifname = interface.name
            # IPv4 addresses
            ipv4_addrs = list()
            for addr in interface.ext_ipv4_addrs:
                ipv4_addrs.append(addr)     # TODO add validation checks?
            # IPv6 addresses
            ipv6_addrs = list()
            for addr in interface.ext_ipv6_addrs:
                ipv6_addrs.append(addr)     # TODO add validation checks?
            # Save the interface
            interfaces[ifname] = {
                'name': ifname,
                'ext_ipv4_addrs': ipv4_addrs,
                'ext_ipv6_addrs': ipv6_addrs
            }
        # Extract tunnel mode
        tunnel_mode = request.mgmt_info.tunnel_mode
        # Extract NAT type
        nat_type = request.mgmt_info.nat_type
        # Extract the external IP address
        device_external_ip = request.mgmt_info.device_external_ip
        # Extract the external port
        device_external_port = request.mgmt_info.device_external_port
        # Extract device VTEP MAC address
        device_vtep_mac = request.mgmt_info.device_vtep_mac
        # Extract VXLAN port
        vxlan_port = request.mgmt_info.vxlan_port
        # Update management information
        logging.debug('Trying to update management information for '
                      'the device %s' % deviceid)
        response, controller_vtep_mac, controller_vtep_ip, device_vtep_ip, \
            vtep_mask = self.controller.update_mgmt_info(
                deviceid, tenantid, interfaces, mgmtip, tunnel_mode, nat_type,
                device_external_ip, device_external_port,
                device_vtep_mac, vxlan_port
            )
        if response != STATUS_SUCCESS:
            logging.error('Cannot update management information')
            return (pymerang_pb2
                    .RegisterDeviceReply(status=response))
        # Create the response
        reply = pymerang_pb2.RegisterDeviceReply()
        # Set the status code
        reply.status = STATUS_SUCCESS
        # Set the controller VTEP MAC
        if controller_vtep_mac is not None:
            reply.mgmt_info.controller_vtep_mac = controller_vtep_mac
        # Set the controller VTEP IP
        reply.mgmt_info.controller_vtep_ip = controller_vtep_ip
        # Set the device VTEP IP
        reply.mgmt_info.device_vtep_ip = device_vtep_ip
        # Set the VTEP mask
        reply.mgmt_info.vtep_mask = vtep_mask
        # Send the reply
        logging.info('Sending the reply: %s' % reply)
        return reply

    def UnregisterDevice(self, request, context):
        logging.info('Unregister device request: %s' % request)
        # Extract the parameters from the registration request
        #
        # Device ID
        deviceid = request.device.id
        # Tenant ID
        tenantid = request.tenantid
        # Unregister the device
        logging.debug('Trying to unregister the device %s'
                      % deviceid)
        response = self.controller.unregister_device(
            deviceid, tenantid
        )
        if response is not STATUS_SUCCESS:
            return (pymerang_pb2
                    .RegisterDeviceReply(status=response))
        # Send the reply
        reply = pymerang_pb2.RegisterDeviceReply(
            status=STATUS_SUCCESS
        )
        logging.info('Sending the reply: %s' % reply)
        return reply


class PymerangController:

    def __init__(self, server_ip='::1', server_port=50051,
<<<<<<< HEAD
                 keep_alive_interval=DEFAULT_KEEP_ALIVE_INTERVAL,
                 max_keep_alive_lost=DEFAULT_MAX_KEEP_ALIVE_LOST):
=======
                 devices=None, controller_state=None, keep_alive_interval=30,
                 secure=DEFAULT_SECURE, key=DEFAULT_KEY,
                 certificate=DEFAULT_CERTIFICATE):
>>>>>>> 37436e08
        # IP address on which the gRPC listens for connections
        self.server_ip = server_ip
        # Port used by the gRPC server
        self.server_port = server_port
        # Tunnel state
        self.tunnel_state = None
        # Interval between two consecutive keep alive messages
        self.keep_alive_interval = keep_alive_interval
<<<<<<< HEAD
        # Max keep alive lost
        self.max_keep_alive_lost = max_keep_alive_lost
=======
        self.device_enforced_ports = dict()  # TODO
        # Controller state
        self.controller_state = controller_state
        # Secure mode
        self.secure = secure
        # Server key
        self.key = key
        # Certificate
        self.certificate = certificate
>>>>>>> 37436e08

    # Restore management interfaces, if any
    def restore_mgmt_interfaces(self):
        logging.info('*** Restoring management interfaces')
        # Get all the devices
        devices = srv6_sdn_controller_state.get_devices()
        if devices is None:
            logging.error('Cannot retrieve devices list')
            return
        # Iterate on the devices list
        for device in devices:
            # Get the ID of the device
            deviceid = device['deviceid']
            # Get the ID of the tenant
            tenantid = device['tenantid']
            # Get the tunnel mode used for this device
            tunnel_mode = device.get('tunnel_mode')
            # If tunnel mode is valid, restore the tunnel endpoint
            if tunnel_mode is not None:
                logging.info('Restoring management interface for device %s'
                             % device['deviceid'])
                if device.get('external_ip') is not None:
                    device_external_ip = device['external_ip']
                if device.get('external_port') is not None:
                    device_external_port = device['external_port']
                if device.get('mgmt_mac') is not None:
                    device_vtep_mac = device['mgmt_mac']
                if device.get('vxlan_port') is not None:
                    vxlan_port = device['vxlan_port']
                # Create tunnel controller endpoint
                tunnel_mode = self.tunnel_state.tunnel_modes[tunnel_mode]
                res, controller_vtep_mac, controller_vtep_ip, device_vtep_ip, \
                    vtep_mask = tunnel_mode.create_tunnel_controller_endpoint(
                        deviceid=deviceid,
                        tenantid=tenantid,
                        device_external_ip=device_external_ip,
                        device_external_port=device_external_port,
                        vxlan_port=vxlan_port,
                        device_vtep_mac=device_vtep_mac
                    )
                if res != STATUS_SUCCESS:
                    logging.warning('Cannot restore the tunnel on device %s'
                                    % deviceid)
                    return res
        # Success
        return STATUS_SUCCESS

    # Authenticate a device
    def authenticate_device(self, deviceid, auth_data):
        logging.info('Authenticating the device %s' % deviceid)
        # Get token
        token = auth_data.token
        # Authenticate the device
        authenticated, tenantid = (srv6_sdn_controller_state
                                   .authenticate_device(token))
        if not authenticated:
            return False, None
        # Return the tenant ID
        return True, tenantid

    # Register a device
    def register_device(self, deviceid, features,
                        interfaces, mgmtip, auth_data):
        logging.info('Registering the device %s' % deviceid)
        # Device authentication
        authenticated, tenantid = self.authenticate_device(
            deviceid, auth_data)
        if not authenticated:
            logging.info('Authentication failed for the device %s' % deviceid)
            return STATUS_UNAUTHORIZED, None, None, None
        # If the device is already registered, send it the configuration
        # and create tunnels
        if srv6_sdn_controller_state.device_exists(deviceid):
            logging.warning('The device %s is already registered' % deviceid)
            # TODO configure device
            # TODO create tunnels
        # Update controller state
        srv6_sdn_controller_state.register_device(
            deviceid, features, interfaces, mgmtip, tenantid)
        # Get the tenant configuration
        config = srv6_sdn_controller_state.get_tenant_config(tenantid)
        if config is None:
            logging.error(
                'Tenant not found or error while connecting to the db')
            return STATUS_INTERNAL_ERROR, None, None, None
        # Set the port
        vxlan_port = config.get('vxlan_port', DEFAULT_VXLAN_PORT)
        # Success
        logging.debug('New device registered:\n%s' % deviceid)
        return STATUS_SUCCESS, vxlan_port, tenantid

    # Update tunnel mode
    def update_mgmt_info(self, deviceid, tenantid, interfaces, mgmtip,
                         tunnel_name, nat_type,
                         device_external_ip, device_external_port,
                         device_vtep_mac, vxlan_port):
        logging.info('Updating the management information '
                     'for the device %s' % deviceid)
        # If a tunnel already exists, we need to destroy it
        # before creating the new tunnel
        old_tunnel_mode = srv6_sdn_controller_state.get_tunnel_mode(deviceid)
        if old_tunnel_mode is not None:
            old_tunnel_mode = self.tunnel_state.tunnel_modes[old_tunnel_mode]
            res = old_tunnel_mode.destroy_tunnel_controller_endpoint(
                deviceid, tenantid)
            if res != status_codes_pb2.STATUS_SUCCESS:
                logging.error('Error during '
                              'destroy_tunnel_controller_endpoint')
                return res, None, None, None
            srv6_sdn_controller_state.set_tunnel_mode(deviceid, None)
        # Get the tunnel mode requested by the device
        tunnel_mode = self.tunnel_state.tunnel_modes[tunnel_name]
        # Create the tunnel
        logging.info('Trying to create the tunnel for the device %s'
                     % deviceid)
        res, controller_vtep_mac, controller_vtep_ip, device_vtep_ip, \
            vtep_mask = tunnel_mode.create_tunnel_controller_endpoint(
                deviceid=deviceid,
                tenantid=tenantid,
                device_external_ip=device_external_ip,
                device_external_port=device_external_port,
                vxlan_port=vxlan_port,
                device_vtep_mac=device_vtep_mac
            )
        if res != STATUS_SUCCESS:
            logging.warning('Cannot create the tunnel')
            return res, None, None, None
        # If a private IP address is present, use it as mgmt address
        res = srv6_sdn_controller_state.get_device_mgmtip(tenantid, deviceid)
        if res is not None:
            mgmtip = srv6_sdn_controller_state.get_device_mgmtip(
                tenantid, deviceid).split('/')[0]
        # Send a keep-alive messages to keep the tunnel opened,
        # if required for the tunnel mode
        # After N keep alive messages lost, we assume that the device
        # is not reachable, and we mark it as "not connected"
        if tunnel_mode.require_keep_alive_messages:
            Thread(target=utils.start_keep_alive_icmp, args=(
                mgmtip, self.keep_alive_interval, self.max_keep_alive_lost,
                lambda: self.device_disconnected(deviceid, tenantid)),
                daemon=False).start()
        # Update controller state
        srv6_sdn_controller_state.update_mgmt_info(
            deviceid, mgmtip, interfaces, tunnel_name,
            nat_type, device_external_ip,
            device_external_port, device_vtep_mac, vxlan_port)
        # Success
        logging.debug('Updated management information: %s' % deviceid)
        return (STATUS_SUCCESS, controller_vtep_mac,
                controller_vtep_ip, device_vtep_ip, vtep_mask)

    def unregister_device(self, deviceid, tenantid):
        logging.debug('Unregistering the device %s' % deviceid)
        # Get the device
        device = srv6_sdn_controller_state.get_device(deviceid)
        if device is None:
            logging.error('Device %s not found' % deviceid)
            return STATUS_INTERNAL_ERROR
        # Unregister the device
        success = srv6_sdn_controller_state.unregister_device(deviceid)
        if success is None or success is False:
            err = ('Cannot unregister the device. '
                   'Error while updating the controller state')
            logging.error(err)
            return STATUS_INTERNAL_ERROR
        # Get tunnel mode
        tunnel_mode = device['tunnel_mode']
        if tunnel_mode is not None:
            # Get the tunnel mode class from its name
            tunnel_mode = self.tunnel_state.tunnel_modes[tunnel_mode]
            # Destroy the tunnel
            logging.debug(
                'Trying to destroy the tunnel for the device %s' % deviceid)
            res = tunnel_mode.destroy_tunnel_controller_endpoint(
                deviceid, tenantid)
            if res != status_codes_pb2.STATUS_SUCCESS:
                logging.error('Error during '
                              'destroy_tunnel_controller_endpoint')
                return res
        # Success
        logging.debug('Device unregistered: %s' % deviceid)
        return STATUS_SUCCESS

    def device_disconnected(self, deviceid, tenantid):
        logging.debug('The device %s has been disconnected' % deviceid)
        # Get the device
        device = srv6_sdn_controller_state.get_device(deviceid)
        if device is None:
            logging.error('Device %s not found' % deviceid)
            return STATUS_INTERNAL_ERROR
        # Mark the device as "not connected"
        success = srv6_sdn_controller_state.set_device_connected_flag(
            deviceid=deviceid, connected=False)
        if success is None or success is False:
            err = ('Cannot set the device as disconnected. '
                   'Error while updating the controller state')
            logging.error(err)
            return STATUS_INTERNAL_ERROR
        # Get tunnel mode
        tunnel_mode = device['tunnel_mode']
        if tunnel_mode is not None:
            # Get the tunnel mode class from its name
            tunnel_mode = self.tunnel_state.tunnel_modes[tunnel_mode]
            # Destroy the tunnel
            logging.debug(
                'Trying to destroy the tunnel for the device %s' % deviceid)
            res = tunnel_mode.destroy_tunnel_controller_endpoint(
                deviceid, tenantid)
            if res != status_codes_pb2.STATUS_SUCCESS:
                logging.error('Error during '
                              'destroy_tunnel_controller_endpoint')
                return res
        # Success
        logging.debug('Device disconnected: %s' % deviceid)
        return STATUS_SUCCESS

    def serve(self):
        # Initialize tunnel state
        self.tunnel_state = utils.TunnelState(self.server_ip)
        # Restore management interfaces, if any
        self.restore_mgmt_interfaces()
        # Start gRPC server
        server = grpc.server(futures.ThreadPoolExecutor(max_workers=10))
        pymerang_pb2_grpc.add_PymerangServicer_to_server(
            PymerangServicer(self), server
        )
        if tunnel_utils.getAddressFamily(self.server_ip) == AF_INET6:
            server_address = '[%s]:%s' % (self.server_ip, self.server_port)
        elif tunnel_utils.getAddressFamily(self.server_ip) == AF_INET:
            server_address = '%s:%s' % (self.server_ip, self.server_port)
        else:
            logging.error('Invalid server address %s' % self.server_ip)
            return
        # If secure mode is enabled, we need to create a secure endpoint
        if self.secure:
            # Read key and certificate
            with open(self.key, 'rb') as f:
                key = f.read()
            with open(self.certificate, 'rb') as f:
                certificate = f.read()
            # Create server SSL credentials
            grpc_server_credentials = grpc.ssl_server_credentials(
                ((key, certificate,),)
            )
            # Create a secure endpoint
            server.add_secure_port(
                server_address,
                grpc_server_credentials
            )
        else:
            # Create an insecure endpoint
            server.add_insecure_port(server_address)
        # Start the loop for gRPC
        logging.info('Server started: listening on %s' % server_address)
        server.start()
        # Wait for server termination
        while True:
            time.sleep(10)


# Parse options
def parse_arguments():
    # Get parser
    parser = ArgumentParser(
        description='pymerang server'
    )
    # Debug mode
    parser.add_argument(
        '-d', '--debug', action='store_true', help='Activate debug logs'
    )
    # Secure mode
    parser.add_argument(
        '-s', '--secure', action='store_true', help='Activate secure mode'
    )
    # gRPC server IP
    parser.add_argument(
        '-i', '--server-ip', dest='server_ip',
        default=DEFAULT_PYMERANG_SERVER_IP, help='Server IP address'
    )
    # gRPC server port
    parser.add_argument(
        '-p', '--server-port', dest='server_port',
        default=DEFAULT_PYMERANG_SERVER_PORT, help='Server port'
    )
    # Interval between two consecutive keep alive messages
    parser.add_argument(
        '-a', '--keep-alive-interval', dest='keep_alive_interval',
        default=DEFAULT_KEEP_ALIVE_INTERVAL,
        help='Interval between two consecutive keep alive'
    )
<<<<<<< HEAD
    # Interval between two consecutive keep alive messages
    parser.add_argument(
        '-m', '--max-keep-alive-lost', dest='max_keep_alive_lost',
        default=DEFAULT_MAX_KEEP_ALIVE_LOST,
        help='Interval between two consecutive keep alive'
=======
    # Server certificate file
    parser.add_argument(
        '-c', '--certificate', store='certificate', action='store',
        default=DEFAULT_CERTIFICATE, help='Server certificate file'
    )
    # Server key
    parser.add_argument(
        '-k', '--key', store='key', action='store',
        default=DEFAULT_KEY, help='Server key file'
>>>>>>> 37436e08
    )
    # Parse input parameters
    args = parser.parse_args()
    # Return the arguments
    return args


if __name__ == '__main__':
    args = parse_arguments()
    # Setup properly the logger
    if args.debug:
        logging.basicConfig(level=logging.DEBUG)
        logging.getLogger().setLevel(level=logging.DEBUG)
    else:
        logging.basicConfig(level=logging.INFO)
        logging.getLogger().setLevel(level=logging.INFO)
    # Setup properly the secure mode
    if args.secure:
        secure = True
    else:
        secure = False
    # Server certificate file
    certificate = args.certificate
    # Server key
    key = args.key
    # gRPC server IP
    server_ip = args.server_ip
    # gRPC server port
    server_port = args.server_port
    # Keep alive interval
    keep_alive_interval = args.keep_alive_interval
    # Max keep alive lost
    max_keep_alive_lost = args.max_keep_alive_lost
    # Start server
    controller = PymerangController(server_ip, server_port,
<<<<<<< HEAD
                                    keep_alive_interval)
=======
                                    devices, keep_alive_interval,
                                    secure, key, certificate)
>>>>>>> 37436e08
    controller.serve()<|MERGE_RESOLUTION|>--- conflicted
+++ resolved
@@ -23,11 +23,9 @@
 DEFAULT_PYMERANG_SERVER_PORT = 50061
 # Default interval between two keep alive messages
 DEFAULT_KEEP_ALIVE_INTERVAL = 30
-<<<<<<< HEAD
 # Max number of keep alive messages lost
 # before taking a corrective action
 DEFAULT_MAX_KEEP_ALIVE_LOST = 3
-=======
 # Secure option
 DEFAULT_SECURE = False
 # Server certificate
@@ -35,7 +33,6 @@
 # Server key
 DEFAULT_KEY = 'key_server.pem'
 
->>>>>>> 37436e08
 # Default VXLAN port
 DEFAULT_VXLAN_PORT = 4789
 
@@ -222,14 +219,10 @@
 class PymerangController:
 
     def __init__(self, server_ip='::1', server_port=50051,
-<<<<<<< HEAD
                  keep_alive_interval=DEFAULT_KEEP_ALIVE_INTERVAL,
-                 max_keep_alive_lost=DEFAULT_MAX_KEEP_ALIVE_LOST):
-=======
-                 devices=None, controller_state=None, keep_alive_interval=30,
+                 max_keep_alive_lost=DEFAULT_MAX_KEEP_ALIVE_LOST,
                  secure=DEFAULT_SECURE, key=DEFAULT_KEY,
                  certificate=DEFAULT_CERTIFICATE):
->>>>>>> 37436e08
         # IP address on which the gRPC listens for connections
         self.server_ip = server_ip
         # Port used by the gRPC server
@@ -238,20 +231,14 @@
         self.tunnel_state = None
         # Interval between two consecutive keep alive messages
         self.keep_alive_interval = keep_alive_interval
-<<<<<<< HEAD
         # Max keep alive lost
         self.max_keep_alive_lost = max_keep_alive_lost
-=======
-        self.device_enforced_ports = dict()  # TODO
-        # Controller state
-        self.controller_state = controller_state
         # Secure mode
         self.secure = secure
         # Server key
         self.key = key
         # Certificate
         self.certificate = certificate
->>>>>>> 37436e08
 
     # Restore management interfaces, if any
     def restore_mgmt_interfaces(self):
@@ -542,13 +529,12 @@
         default=DEFAULT_KEEP_ALIVE_INTERVAL,
         help='Interval between two consecutive keep alive'
     )
-<<<<<<< HEAD
     # Interval between two consecutive keep alive messages
     parser.add_argument(
         '-m', '--max-keep-alive-lost', dest='max_keep_alive_lost',
         default=DEFAULT_MAX_KEEP_ALIVE_LOST,
         help='Interval between two consecutive keep alive'
-=======
+    )
     # Server certificate file
     parser.add_argument(
         '-c', '--certificate', store='certificate', action='store',
@@ -558,7 +544,6 @@
     parser.add_argument(
         '-k', '--key', store='key', action='store',
         default=DEFAULT_KEY, help='Server key file'
->>>>>>> 37436e08
     )
     # Parse input parameters
     args = parser.parse_args()
@@ -594,10 +579,7 @@
     max_keep_alive_lost = args.max_keep_alive_lost
     # Start server
     controller = PymerangController(server_ip, server_port,
-<<<<<<< HEAD
-                                    keep_alive_interval)
-=======
-                                    devices, keep_alive_interval,
+                                    keep_alive_interval,
+                                    max_keep_alive_lost,
                                     secure, key, certificate)
->>>>>>> 37436e08
     controller.serve()