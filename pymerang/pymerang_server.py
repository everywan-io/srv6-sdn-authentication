--- conflicted
+++ resolved
@@ -282,6 +282,12 @@
         self.device_enforced_ports = dict()  # TODO
         # Controller state
         self.controller_state = controller_state
+        # Secure mode
+        self.secure = secure
+        # Server key
+        self.key = key
+        # Certificate
+        self.certificate = certificate
 
     # Restore management interfaces, if any
     def restore_mgmt_interfaces(self):
@@ -579,11 +585,7 @@
     )
     # Interval between two consecutive keep alive messages
     parser.add_argument(
-<<<<<<< HEAD
-        '-t', '--keep-alive-interval', dest='kee_alive_interval',
-=======
-        '-k', '--keep-alive-interval', dest='keep_alive_interval',
->>>>>>> 52dd8051
+        '-a', '--keep-alive-interval', dest='keep_alive_interval',
         default=DEFAULT_KEEP_ALIVE_INTERVAL,
         help='Interval between two consecutive keep alive'
     )
