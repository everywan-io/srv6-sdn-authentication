#!/usr/bin/env python

# General imports
from argparse import ArgumentParser
from concurrent import futures
from threading import Thread
from socket import AF_INET, AF_INET6
import logging
import time
import grpc
# pymerang dependencies
from pymerang import utils
from pymerang import tunnel_utils
from pymerang import pymerang_pb2
from pymerang import pymerang_pb2_grpc
from pymerang import status_codes_pb2
# SRv6 dependencies
from srv6_sdn_controller_state import srv6_sdn_controller_state

# Loopback IP address of the controller
DEFAULT_PYMERANG_SERVER_IP = '::'
# Port of the gRPC server executing on the controller
DEFAULT_PYMERANG_SERVER_PORT = 50061
# Default interval between two keep alive messages
DEFAULT_KEEP_ALIVE_INTERVAL = 30
# Max number of keep alive messages lost
# before taking a corrective action
DEFAULT_MAX_KEEP_ALIVE_LOST = 3
# Secure option
DEFAULT_SECURE = False
# Server certificate
DEFAULT_CERTIFICATE = 'cert_server.pem'
# Server key
DEFAULT_KEY = 'key_server.pem'

# Default VXLAN port
DEFAULT_VXLAN_PORT = 4789

# Status codes
STATUS_SUCCESS = status_codes_pb2.STATUS_SUCCESS
STATUS_UNAUTHORIZED = status_codes_pb2.STATUS_UNAUTHORIZED
STATUS_INTERNAL_ERROR = status_codes_pb2.STATUS_INTERNAL_ERROR


class PymerangServicer(pymerang_pb2_grpc.PymerangServicer):
    """Provides methods that implement functionality of route guide server."""

    def __init__(self, controller):
        self.controller = controller

    def RegisterDevice(self, request, context):
        logging.info('New device connected: %s' % request)
        # Get the IP address seen by the gRPC server
        # It can be used for management
        mgmtip = context.peer()
        # Separate IP and port
        mgmtip = utils.parse_ip_port(mgmtip)[0].__str__()
        # Extract the parameters from the registration request
        #
        # Device ID
        deviceid = request.device.id
        # Features supported by the device
        features = list()
        for feature in request.device.features:
            name = feature.name
            port = feature.port
            features.append({'name': name, 'port': port})
        # Data needed for the device authentication
        auth_data = request.auth_data
        # Interfaces of the devices
        interfaces = list()
        for interface in request.interfaces:
            # Interface name
            ifname = interface.name
            # MAC address
            mac_addr = interface.mac_addr
            # IPv4 addresses
            ipv4_addrs = list()
            for addr in interface.ipv4_addrs:
                ipv4_addrs.append(addr)     # TODO add validation checks?
            # IPv6 addresses
            ipv6_addrs = list()
            for addr in interface.ipv6_addrs:
                ipv6_addrs.append(addr)     # TODO add validation checks?
            # Save the interface
            interfaces.append({
                'name': ifname,
                'mac_addr': mac_addr,
                'ipv4_addrs': ipv4_addrs,
                'ipv6_addrs': ipv6_addrs,
                'ipv4_subnets': list(),
                'ipv6_subnets': list(),
                'ext_ipv4_addrs': list(),
                'ext_ipv6_addrs': list(),
                'type': utils.InterfaceType.UNKNOWN,
            })
        # Prepare the response message
        reply = pymerang_pb2.RegisterDeviceReply()
        # Register the device
        logging.debug('Trying to register the device %s' % deviceid)
        response, vxlan_port, tenantid = \
            self.controller.register_device(
                deviceid, features, interfaces,
                mgmtip, auth_data
            )
        if response != STATUS_SUCCESS:
            return (pymerang_pb2
                    .RegisterDeviceReply(status=response))
        # Set the status code
        reply.status = STATUS_SUCCESS
        # Set the VXLAN port
        reply.mgmt_info.vxlan_port = vxlan_port
        # Set the tenant ID
        reply.tenantid = tenantid
        # Send the reply
        logging.info('Device registered succefully. '
                     'Sending the reply: %s' % reply)
        return reply

    def UpdateMgmtInfo(self, request, context):
        logging.info('Establish tunnel connection: %s' % request)
        # Get the IP address seen by the gRPC server
        # It can be used for management
        mgmtip = context.peer()
        # Separate IP and port
        mgmtip = utils.parse_ip_port(mgmtip)[0].__str__()
        # Extract the parameters from the registration request
        #
        # Device ID
        deviceid = request.device.id
        # Tenant ID
        tenantid = request.tenantid
        # Interfaces of the devices
        interfaces = dict()
        for interface in request.interfaces:
            # Interface name
            ifname = interface.name
            # IPv4 addresses
            ipv4_addrs = list()
            for addr in interface.ext_ipv4_addrs:
                ipv4_addrs.append(addr)     # TODO add validation checks?
            # IPv6 addresses
            ipv6_addrs = list()
            for addr in interface.ext_ipv6_addrs:
                ipv6_addrs.append(addr)     # TODO add validation checks?
            # Save the interface
            interfaces[ifname] = {
                'name': ifname,
                'ext_ipv4_addrs': ipv4_addrs,
                'ext_ipv6_addrs': ipv6_addrs
            }
        # Extract tunnel mode
        tunnel_mode = request.mgmt_info.tunnel_mode
        # Extract NAT type
        nat_type = request.mgmt_info.nat_type
        # Extract the external IP address
        device_external_ip = request.mgmt_info.device_external_ip
        # Extract the external port
        device_external_port = request.mgmt_info.device_external_port
        # Extract device VTEP MAC address
        device_vtep_mac = request.mgmt_info.device_vtep_mac
        # Extract VXLAN port
        vxlan_port = request.mgmt_info.vxlan_port
        # Update management information
        logging.debug('Trying to update management information for '
                      'the device %s' % deviceid)
        response, controller_vtep_mac, controller_vtep_ip, device_vtep_ip, \
            vtep_mask = self.controller.update_mgmt_info(
                deviceid, tenantid, interfaces, mgmtip, tunnel_mode, nat_type,
                device_external_ip, device_external_port,
                device_vtep_mac, vxlan_port
            )
        if response != STATUS_SUCCESS:
            logging.error('Cannot update management information')
            return (pymerang_pb2
                    .RegisterDeviceReply(status=response))
        # Create the response
        reply = pymerang_pb2.RegisterDeviceReply()
        # Set the status code
        reply.status = STATUS_SUCCESS
        # Set the controller VTEP MAC
        if controller_vtep_mac is not None:
            reply.mgmt_info.controller_vtep_mac = controller_vtep_mac
        # Set the controller VTEP IP
        if controller_vtep_ip is not None:
            reply.mgmt_info.controller_vtep_ip = controller_vtep_ip
        # Set the device VTEP IP
        if device_vtep_ip is not None:
            reply.mgmt_info.device_vtep_ip = device_vtep_ip
        # Set the VTEP mask
        if vtep_mask is not None:
            reply.mgmt_info.vtep_mask = vtep_mask
        # Send the reply
        logging.info('Sending the reply: %s' % reply)
        return reply

    def UnregisterDevice(self, request, context):
        logging.info('Unregister device request: %s' % request)
        # Extract the parameters from the registration request
        #
        # Device ID
        deviceid = request.device.id
        # Tenant ID
        tenantid = request.tenantid
        # Unregister the device
        logging.debug('Trying to unregister the device %s'
                      % deviceid)
        response = self.controller.unregister_device(
            deviceid, tenantid
        )
        if response is not STATUS_SUCCESS:
            return (pymerang_pb2
                    .RegisterDeviceReply(status=response))
        # Send the reply
        reply = pymerang_pb2.RegisterDeviceReply(
            status=STATUS_SUCCESS
        )
        logging.info('Sending the reply: %s' % reply)
        return reply


class PymerangController:

    def __init__(self, server_ip='::1', server_port=50051,
                 keep_alive_interval=DEFAULT_KEEP_ALIVE_INTERVAL,
                 max_keep_alive_lost=DEFAULT_MAX_KEEP_ALIVE_LOST,
                 secure=DEFAULT_SECURE, key=DEFAULT_KEY,
                 certificate=DEFAULT_CERTIFICATE):
        # IP address on which the gRPC listens for connections
        self.server_ip = server_ip
        # Port used by the gRPC server
        self.server_port = server_port
        # Tunnel state
        self.tunnel_state = None
        # Interval between two consecutive keep alive messages
        self.keep_alive_interval = keep_alive_interval
        # Max keep alive lost
        self.max_keep_alive_lost = max_keep_alive_lost
        # Secure mode
        self.secure = secure
        # Server key
        self.key = key
        # Certificate
        self.certificate = certificate

    # Restore management interfaces, if any
    def restore_mgmt_interfaces(self):
        logging.info('*** Restoring management interfaces')
        # Get all the devices
        devices = srv6_sdn_controller_state.get_devices()
        if devices is None:
            logging.error('Cannot retrieve devices list')
            return
        # Iterate on the devices list
        for device in devices:
            # Get the ID of the device
            deviceid = device['deviceid']
            # Get the ID of the tenant
            tenantid = device['tenantid']
            # Get the tunnel mode used for this device
            tunnel_mode = device.get('tunnel_mode')
            # If tunnel mode is valid, restore the tunnel endpoint
            if tunnel_mode is not None:
                logging.info('Restoring management interface for device %s'
                             % device['deviceid'])
                if device.get('external_ip') is not None:
                    device_external_ip = device['external_ip']
                if device.get('external_port') is not None:
                    device_external_port = device['external_port']
                if device.get('mgmt_mac') is not None:
                    device_vtep_mac = device['mgmt_mac']
                if device.get('vxlan_port') is not None:
                    vxlan_port = device['vxlan_port']
                # Create tunnel controller endpoint
                tunnel_mode = self.tunnel_state.tunnel_modes[tunnel_mode]
                res, controller_vtep_mac, controller_vtep_ip, device_vtep_ip, \
                    vtep_mask = tunnel_mode.create_tunnel_controller_endpoint(
                        deviceid=deviceid,
                        tenantid=tenantid,
                        device_external_ip=device_external_ip,
                        device_external_port=device_external_port,
                        vxlan_port=vxlan_port,
                        device_vtep_mac=device_vtep_mac
                    )
                if res != STATUS_SUCCESS:
                    logging.warning('Cannot restore the tunnel on device %s'
                                    % deviceid)
                    return res
        # Success
        return STATUS_SUCCESS

    # Authenticate a device
    def authenticate_device(self, deviceid, auth_data):
        logging.info('Authenticating the device %s' % deviceid)
        # Get token
        token = auth_data.token
        # Authenticate the device
        authenticated, tenantid = (srv6_sdn_controller_state
                                   .authenticate_device(token))
        if not authenticated:
            return False, None
        # Return the tenant ID
        return True, tenantid

    # Register a device
    def register_device(self, deviceid, features,
                        interfaces, mgmtip, auth_data):
        logging.info('Registering the device %s' % deviceid)
        # Device authentication
        authenticated, tenantid = self.authenticate_device(
            deviceid, auth_data)
        if not authenticated:
            logging.info('Authentication failed for the device %s' % deviceid)
            return STATUS_UNAUTHORIZED, None, None
        # If the device is already registered, send it the configuration
        # and create tunnels
<<<<<<< HEAD
        if srv6_sdn_controller_state.device_exists(deviceid, tenantid):
=======
        if srv6_sdn_controller_state.device_exists(deviceid):
>>>>>>> 20099d85
            logging.warning('The device %s is already registered' % deviceid)
            # TODO configure device
            # TODO create tunnels
        # Update controller state
        srv6_sdn_controller_state.register_device(
            deviceid, features, interfaces, mgmtip, tenantid)
        # Get the tenant configuration
        config = srv6_sdn_controller_state.get_tenant_config(tenantid)
        if config is None:
            logging.error(
                'Tenant not found or error while connecting to the db')
            return STATUS_INTERNAL_ERROR, None, None
        # Set the port
        vxlan_port = config.get('vxlan_port', DEFAULT_VXLAN_PORT)
        # Success
        logging.debug('New device registered:\n%s' % deviceid)
        return STATUS_SUCCESS, vxlan_port, tenantid

    # Update tunnel mode
    def update_mgmt_info(self, deviceid, tenantid, interfaces, mgmtip,
                         tunnel_name, nat_type,
                         device_external_ip, device_external_port,
                         device_vtep_mac, vxlan_port):
        logging.info('Updating the management information '
                     'for the device %s' % deviceid)
        # If a tunnel already exists, we need to destroy it
        # before creating the new tunnel
<<<<<<< HEAD
        old_tunnel_mode = srv6_sdn_controller_state.get_tunnel_mode(
            deviceid, tenantid)
=======
        old_tunnel_mode = srv6_sdn_controller_state.get_tunnel_mode(deviceid)
>>>>>>> 20099d85
        if old_tunnel_mode is not None:
            old_tunnel_mode = self.tunnel_state.tunnel_modes[old_tunnel_mode]
            res = old_tunnel_mode.destroy_tunnel_controller_endpoint(
                deviceid, tenantid)
            if res != status_codes_pb2.STATUS_SUCCESS:
                logging.error('Error during '
                              'destroy_tunnel_controller_endpoint')
                return res, None, None, None
<<<<<<< HEAD
            srv6_sdn_controller_state.set_tunnel_mode(deviceid, tenantid, None)
=======
            srv6_sdn_controller_state.set_tunnel_mode(deviceid, None)
>>>>>>> 20099d85
        # Get the tunnel mode requested by the device
        tunnel_mode = self.tunnel_state.tunnel_modes[tunnel_name]
        # Create the tunnel
        logging.info('Trying to create the tunnel for the device %s'
                     % deviceid)
        res, controller_vtep_mac, controller_vtep_ip, device_vtep_ip, \
            vtep_mask = tunnel_mode.create_tunnel_controller_endpoint(
                deviceid=deviceid,
                tenantid=tenantid,
                device_external_ip=device_external_ip,
                device_external_port=device_external_port,
                vxlan_port=vxlan_port,
                device_vtep_mac=device_vtep_mac
            )
        if res != STATUS_SUCCESS:
            logging.warning('Cannot create the tunnel')
            return res, None, None, None
        # If a private IP address is present, use it as mgmt address
        res = srv6_sdn_controller_state.get_device_mgmtip(tenantid, deviceid)
        if res is not None:
            mgmtip = srv6_sdn_controller_state.get_device_mgmtip(
                tenantid, deviceid).split('/')[0]
        # Send a keep-alive messages to keep the tunnel opened,
        # if required for the tunnel mode
        # After N keep alive messages lost, we assume that the device
        # is not reachable, and we mark it as "not connected"
        if tunnel_mode.require_keep_alive_messages:
            Thread(target=utils.start_keep_alive_icmp, args=(
                mgmtip, self.keep_alive_interval, self.max_keep_alive_lost,
                None,
                lambda: self.device_disconnected(deviceid, tenantid)),
                daemon=False).start()
        # Update controller state
        srv6_sdn_controller_state.update_mgmt_info(
<<<<<<< HEAD
            deviceid, tenantid, mgmtip, interfaces, tunnel_name,
            nat_type, device_external_ip,
            device_external_port, device_vtep_mac, vxlan_port)
=======
            deviceid, mgmtip, interfaces, tunnel_name,
            nat_type, device_external_ip,
            device_external_port, device_vtep_mac, vxlan_port)
        # Mark the device as "connected"
        success = srv6_sdn_controller_state.set_device_connected_flag(
            deviceid=deviceid, connected=True)
        if success is None or success is False:
            err = ('Cannot set the device as connected. '
                   'Error while updating the controller state')
            logging.error(err)
            return STATUS_INTERNAL_ERROR
>>>>>>> 20099d85
        # Success
        logging.debug('Updated management information: %s' % deviceid)
        return (STATUS_SUCCESS, controller_vtep_mac,
                controller_vtep_ip, device_vtep_ip, vtep_mask)

    def unregister_device(self, deviceid, tenantid):
        logging.debug('Unregistering the device %s' % deviceid)
        # Get the device
<<<<<<< HEAD
        device = srv6_sdn_controller_state.get_device(deviceid, tenantid)
        if device is None:
            logging.error('Device %s not found' % deviceid)
            return STATUS_INTERNAL_ERROR
        # Unregister the device
        success = srv6_sdn_controller_state.unregister_device(
            deviceid, tenantid)
        if success is None or success is False:
            err = ('Cannot unregister the device. '
                   'Error while updating the controller state')
            logging.error(err)
            return STATUS_INTERNAL_ERROR
=======
        device = srv6_sdn_controller_state.get_device(deviceid)
        if device is None:
            logging.error('Device %s not found' % deviceid)
            return STATUS_INTERNAL_ERROR
>>>>>>> 20099d85
        # Get tunnel mode
        tunnel_mode = device['tunnel_mode']
        if tunnel_mode is not None:
            # Get the tunnel mode class from its name
            tunnel_mode = self.tunnel_state.tunnel_modes[tunnel_mode]
            # Destroy the tunnel
            logging.debug(
                'Trying to destroy the tunnel for the device %s' % deviceid)
            res = tunnel_mode.destroy_tunnel_controller_endpoint(
                deviceid, tenantid)
            if res != status_codes_pb2.STATUS_SUCCESS:
                logging.error('Error during '
                              'destroy_tunnel_controller_endpoint')
                return res
        # Success
        logging.debug('Device unregistered: %s' % deviceid)
        return STATUS_SUCCESS

    def device_disconnected(self, deviceid, tenantid):
        logging.debug('The device %s has been disconnected' % deviceid)
        # Get the device
<<<<<<< HEAD
        device = srv6_sdn_controller_state.get_device(deviceid, tenantid)
=======
        device = srv6_sdn_controller_state.get_device(deviceid)
>>>>>>> 20099d85
        if device is None:
            logging.error('Device %s not found' % deviceid)
            return STATUS_INTERNAL_ERROR
        # Mark the device as "not connected"
        success = srv6_sdn_controller_state.set_device_connected_flag(
<<<<<<< HEAD
            deviceid=deviceid, tenantid=tenantid, connected=False)
=======
            deviceid=deviceid, connected=False)
>>>>>>> 20099d85
        if success is None or success is False:
            err = ('Cannot set the device as disconnected. '
                   'Error while updating the controller state')
            logging.error(err)
            return STATUS_INTERNAL_ERROR
        # Get tunnel mode
        tunnel_mode = device['tunnel_mode']
        if tunnel_mode is not None:
            # Get the tunnel mode class from its name
            tunnel_mode = self.tunnel_state.tunnel_modes[tunnel_mode]
            # Destroy the tunnel
            logging.debug(
                'Trying to destroy the tunnel for the device %s' % deviceid)
            res = tunnel_mode.destroy_tunnel_controller_endpoint(
                deviceid, tenantid)
            if res != status_codes_pb2.STATUS_SUCCESS:
                logging.error('Error during '
                              'destroy_tunnel_controller_endpoint')
                return res
<<<<<<< HEAD
=======
            srv6_sdn_controller_state.set_tunnel_mode(deviceid, None)
>>>>>>> 20099d85
        # Success
        logging.debug('Device disconnected: %s' % deviceid)
        return STATUS_SUCCESS

    def serve(self):
        # Initialize tunnel state
        self.tunnel_state = utils.TunnelState(self.server_ip)
        # Restore management interfaces, if any
        self.restore_mgmt_interfaces()
        # Start gRPC server
        server = grpc.server(futures.ThreadPoolExecutor(max_workers=10))
        pymerang_pb2_grpc.add_PymerangServicer_to_server(
            PymerangServicer(self), server
        )
        if tunnel_utils.getAddressFamily(self.server_ip) == AF_INET6:
            server_address = '[%s]:%s' % (self.server_ip, self.server_port)
        elif tunnel_utils.getAddressFamily(self.server_ip) == AF_INET:
            server_address = '%s:%s' % (self.server_ip, self.server_port)
        else:
            logging.error('Invalid server address %s' % self.server_ip)
            return
        # If secure mode is enabled, we need to create a secure endpoint
        if self.secure:
            # Read key and certificate
            with open(self.key, 'rb') as f:
                key = f.read()
            with open(self.certificate, 'rb') as f:
                certificate = f.read()
            # Create server SSL credentials
            grpc_server_credentials = grpc.ssl_server_credentials(
                ((key, certificate,),)
            )
            # Create a secure endpoint
            server.add_secure_port(
                server_address,
                grpc_server_credentials
            )
        else:
            # Create an insecure endpoint
            server.add_insecure_port(server_address)
        # Start the loop for gRPC
        logging.info('Server started: listening on %s' % server_address)
        server.start()
        # Wait for server termination
        while True:
            time.sleep(10)


# Parse options
def parse_arguments():
    # Get parser
    parser = ArgumentParser(
        description='pymerang server'
    )
    # Debug mode
    parser.add_argument(
        '-d', '--debug', action='store_true', help='Activate debug logs'
    )
    # Secure mode
    parser.add_argument(
        '-s', '--secure', action='store_true', help='Activate secure mode'
    )
    # gRPC server IP
    parser.add_argument(
        '-i', '--server-ip', dest='server_ip',
        default=DEFAULT_PYMERANG_SERVER_IP, help='Server IP address'
    )
    # gRPC server port
    parser.add_argument(
        '-p', '--server-port', dest='server_port',
        default=DEFAULT_PYMERANG_SERVER_PORT, help='Server port'
    )
    # Interval between two consecutive keep alive messages
    parser.add_argument(
        '-a', '--keep-alive-interval', dest='keep_alive_interval',
        default=DEFAULT_KEEP_ALIVE_INTERVAL,
        help='Interval between two consecutive keep alive'
    )
    # Interval between two consecutive keep alive messages
    parser.add_argument(
        '-m', '--max-keep-alive-lost', dest='max_keep_alive_lost',
        default=DEFAULT_MAX_KEEP_ALIVE_LOST,
        help='Interval between two consecutive keep alive'
    )
    # Server certificate file
    parser.add_argument(
        '-c', '--certificate', dest='certificate', action='store',
        default=DEFAULT_CERTIFICATE, help='Server certificate file'
    )
    # Server key
    parser.add_argument(
        '-k', '--key', dest='key', action='store',
        default=DEFAULT_KEY, help='Server key file'
    )
    # Parse input parameters
    args = parser.parse_args()
    # Return the arguments
    return args


if __name__ == '__main__':
    args = parse_arguments()
    # Setup properly the logger
    if args.debug:
        logging.basicConfig(level=logging.DEBUG)
        logging.getLogger().setLevel(level=logging.DEBUG)
    else:
        logging.basicConfig(level=logging.INFO)
        logging.getLogger().setLevel(level=logging.INFO)
    # Setup properly the secure mode
    if args.secure:
        secure = True
    else:
        secure = False
    # Server certificate file
    certificate = args.certificate
    # Server key
    key = args.key
    # gRPC server IP
    server_ip = args.server_ip
    # gRPC server port
    server_port = args.server_port
    # Keep alive interval
    keep_alive_interval = args.keep_alive_interval
    # Max keep alive lost
    max_keep_alive_lost = args.max_keep_alive_lost
    # Start server
    controller = PymerangController(server_ip, server_port,
                                    keep_alive_interval,
                                    max_keep_alive_lost,
                                    secure, key, certificate)
    controller.serve()<|MERGE_RESOLUTION|>--- conflicted
+++ resolved
@@ -314,11 +314,7 @@
             return STATUS_UNAUTHORIZED, None, None
         # If the device is already registered, send it the configuration
         # and create tunnels
-<<<<<<< HEAD
         if srv6_sdn_controller_state.device_exists(deviceid, tenantid):
-=======
-        if srv6_sdn_controller_state.device_exists(deviceid):
->>>>>>> 20099d85
             logging.warning('The device %s is already registered' % deviceid)
             # TODO configure device
             # TODO create tunnels
@@ -346,12 +342,8 @@
                      'for the device %s' % deviceid)
         # If a tunnel already exists, we need to destroy it
         # before creating the new tunnel
-<<<<<<< HEAD
         old_tunnel_mode = srv6_sdn_controller_state.get_tunnel_mode(
             deviceid, tenantid)
-=======
-        old_tunnel_mode = srv6_sdn_controller_state.get_tunnel_mode(deviceid)
->>>>>>> 20099d85
         if old_tunnel_mode is not None:
             old_tunnel_mode = self.tunnel_state.tunnel_modes[old_tunnel_mode]
             res = old_tunnel_mode.destroy_tunnel_controller_endpoint(
@@ -360,11 +352,7 @@
                 logging.error('Error during '
                               'destroy_tunnel_controller_endpoint')
                 return res, None, None, None
-<<<<<<< HEAD
             srv6_sdn_controller_state.set_tunnel_mode(deviceid, tenantid, None)
-=======
-            srv6_sdn_controller_state.set_tunnel_mode(deviceid, None)
->>>>>>> 20099d85
         # Get the tunnel mode requested by the device
         tunnel_mode = self.tunnel_state.tunnel_modes[tunnel_name]
         # Create the tunnel
@@ -399,23 +387,17 @@
                 daemon=False).start()
         # Update controller state
         srv6_sdn_controller_state.update_mgmt_info(
-<<<<<<< HEAD
             deviceid, tenantid, mgmtip, interfaces, tunnel_name,
-            nat_type, device_external_ip,
-            device_external_port, device_vtep_mac, vxlan_port)
-=======
-            deviceid, mgmtip, interfaces, tunnel_name,
             nat_type, device_external_ip,
             device_external_port, device_vtep_mac, vxlan_port)
         # Mark the device as "connected"
         success = srv6_sdn_controller_state.set_device_connected_flag(
-            deviceid=deviceid, connected=True)
+            deviceid=deviceid, tenantid=tenantid, connected=True)
         if success is None or success is False:
             err = ('Cannot set the device as connected. '
                    'Error while updating the controller state')
             logging.error(err)
             return STATUS_INTERNAL_ERROR
->>>>>>> 20099d85
         # Success
         logging.debug('Updated management information: %s' % deviceid)
         return (STATUS_SUCCESS, controller_vtep_mac,
@@ -424,25 +406,10 @@
     def unregister_device(self, deviceid, tenantid):
         logging.debug('Unregistering the device %s' % deviceid)
         # Get the device
-<<<<<<< HEAD
         device = srv6_sdn_controller_state.get_device(deviceid, tenantid)
         if device is None:
             logging.error('Device %s not found' % deviceid)
             return STATUS_INTERNAL_ERROR
-        # Unregister the device
-        success = srv6_sdn_controller_state.unregister_device(
-            deviceid, tenantid)
-        if success is None or success is False:
-            err = ('Cannot unregister the device. '
-                   'Error while updating the controller state')
-            logging.error(err)
-            return STATUS_INTERNAL_ERROR
-=======
-        device = srv6_sdn_controller_state.get_device(deviceid)
-        if device is None:
-            logging.error('Device %s not found' % deviceid)
-            return STATUS_INTERNAL_ERROR
->>>>>>> 20099d85
         # Get tunnel mode
         tunnel_mode = device['tunnel_mode']
         if tunnel_mode is not None:
@@ -464,21 +431,13 @@
     def device_disconnected(self, deviceid, tenantid):
         logging.debug('The device %s has been disconnected' % deviceid)
         # Get the device
-<<<<<<< HEAD
         device = srv6_sdn_controller_state.get_device(deviceid, tenantid)
-=======
-        device = srv6_sdn_controller_state.get_device(deviceid)
->>>>>>> 20099d85
         if device is None:
             logging.error('Device %s not found' % deviceid)
             return STATUS_INTERNAL_ERROR
         # Mark the device as "not connected"
         success = srv6_sdn_controller_state.set_device_connected_flag(
-<<<<<<< HEAD
             deviceid=deviceid, tenantid=tenantid, connected=False)
-=======
-            deviceid=deviceid, connected=False)
->>>>>>> 20099d85
         if success is None or success is False:
             err = ('Cannot set the device as disconnected. '
                    'Error while updating the controller state')
@@ -498,10 +457,7 @@
                 logging.error('Error during '
                               'destroy_tunnel_controller_endpoint')
                 return res
-<<<<<<< HEAD
-=======
             srv6_sdn_controller_state.set_tunnel_mode(deviceid, None)
->>>>>>> 20099d85
         # Success
         logging.debug('Device disconnected: %s' % deviceid)
         return STATUS_SUCCESS
