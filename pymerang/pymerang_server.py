--- conflicted
+++ resolved
@@ -174,12 +174,6 @@
 
     def __init__(self, server_ip='::1', server_port=50051, devices=None):
         self.server_ip = server_ip
-<<<<<<< HEAD
-=======
-        print('SERVER ip')
-        print(server_ip)
-        print(server_port)
->>>>>>> 78d252dc
         self.server_port = server_port
         if devices is not None:
             self.devices = devices
@@ -213,10 +207,7 @@
         self.devices[device_id]['mgmtip'] = mgmtip
         self.devices[device_id]['tunnel_mode'] = tunnel_info.tunnel_mode
         self.devices[device_id]['tunnel_info'] = tunnel_info
-<<<<<<< HEAD
         self.devices[device_id]['status'] = utils.DeviceStatus.CONNECTED
-=======
->>>>>>> 78d252dc
         self.tunnel_modes[device_id] = tunnel_mode
         # Send a keep-alive messages to keep the tunnel opened, if required
         if tunnel_mode.require_keep_alive_messages:
