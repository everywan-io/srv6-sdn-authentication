--- conflicted
+++ resolved
@@ -38,7 +38,6 @@
 '''
 
 
-<<<<<<< HEAD
 class InterfaceType:
     UNKNOWN = 'unknown'
     WAN = 'wan'
@@ -51,8 +50,6 @@
     RUNNING = 'Running'
 
 
-=======
->>>>>>> 78d252dc
 # Utiliy function to check if the IP
 # is a valid IPv6 address
 def validate_ipv6_address(ip):
