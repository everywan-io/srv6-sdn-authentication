#!/usr/bin/env python

# General imports
from __future__ import print_function
from argparse import ArgumentParser
from threading import Thread
from socket import AF_INET, AF_INET6
import logging
import pynat
import grpc
import json
import sys
import time
import errno
from datetime import datetime, timedelta
# ipaddress dependencies
from ipaddress import IPv4Address, IPv6Address
# pymerang dependencies
from pymerang import utils
from pymerang import pymerang_pb2
from pymerang import pymerang_pb2_grpc
from pymerang import status_codes_pb2
from pymerang import cert_authority_pb2
from pymerang import cert_authority_pb2_grpc
# SSL utils
from srv6_sdn_openssl import ssl


DEFAULT_PYMERANG_SERVER_IP = '2000::1'
# Port of the gRPC server executing on the controller
DEFAULT_PYMERANG_SERVER_PORT = 50061
# Loopback IP address of the device
DEFAULT_PYMERANG_CLIENT_IP = 'fcff:1::1'
# Souce IP address of the NAT discovery
DEFAULT_NAT_DISCOVERY_CLIENT_IP = '0.0.0.0'
# Source port of the NAT discovery
DEFAULT_NAT_DISCOVERY_CLIENT_PORT = 0
# IP address of the NAT discovery
DEFAULT_NAT_DISCOVERY_SERVER_IP = '2000::1'
# Port number of the NAT discovery
DEFAULT_NAT_DISCOVERY_SERVER_PORT = 3478
# Config file
DEFAULT_CONFIG_FILE = '/tmp/config.json'
# Default interval between two keep alive messages
DEFAULT_KEEP_ALIVE_INTERVAL = 30
# Max number of keep alive messages lost
# before taking a corrective action
DEFAULT_MAX_KEEP_ALIVE_LOST = 3
# Source port of the NAT discovery
DEFAULT_VXLAN_PORT = 4789
# File containing the token
DEFAULT_TOKEN_FILE = 'token'
# Define wheter to use SSL or not
DEFAULT_SECURE = False
# SSL cerificate for server validation
DEFAULT_CERTIFICATE = 'cert_client.pem'
# GRPC retry interval (in seconds)
GRPC_RETRY_INTERVAL = 10
# Flag indicating if the device certificate
# needs to be generated dynamically
# (with a Certification Signing Request sent
# to a Certification Authority)
DYNAMICALLY_GENERATED_CERTIFICATE = False
# Filename of the server certificate
SERVER_CERT_FILENAME = 'server.crt'
# Filename of the server private key
SERVER_KEY_FILENAME = 'server.key'
# Renewal certificate before (in days)
RENEW_CERT_BEFORE = 1


class PymerangDevice:

    def __init__(self, server_ip, server_port,
                 ca_server_ip, ca_server_port, nat_discovery_server_ip,
                 nat_discovery_server_port, nat_discovery_client_ip,
                 nat_discovery_client_port, config_file, token_file,
                 keep_alive_interval=DEFAULT_KEEP_ALIVE_INTERVAL,
                 max_keep_alive_lost=DEFAULT_MAX_KEEP_ALIVE_LOST,
                 secure=DEFAULT_SECURE, certificate=DEFAULT_CERTIFICATE,
                 start_event=None, stop_event=None, restart_event=None,
                 debug=False):
        # Debug mode
        self.debug = debug
        # IP address of the gRPC server
        self.server_ip = server_ip
        # Port on which the gRPC server is listening
        self.server_port = server_port
        # IP address of the CA gRPC server
        self.ca_server_ip = ca_server_ip
        # Port on which the CA gRPC server is listening
        self.ca_server_port = ca_server_port
        # IP address of the NAT discovery server
        self.nat_discovery_server_ip = nat_discovery_server_ip
        # Port of the NAT discovery server
        self.nat_discovery_server_port = nat_discovery_server_port
        # IP address used by the NAT discovery client
        self.nat_discovery_client_ip = nat_discovery_client_ip
        # Port used by the NAT discovery client
        self.nat_discovery_client_port = nat_discovery_client_port
        # NAT type
        self.nat_type = None
        # Device external IP address
        self.external_ip = None
        # Device external port
        self.external_port = None
        # Tunnel mode used by the device
        self.tunnel_mode = None
        # Read configuration file
        with open(config_file, 'r') as json_file:
            config = json.load(json_file)
        # Save the device ID
        self.deviceid = config['id']
        # Save the list of the supported features
        self.features = config.get('features', [])
        # Save interval between two consecutive keep alive messages
        self.keep_alive_interval = keep_alive_interval
        # Max keep alive lost
        self.max_keep_alive_lost = max_keep_alive_lost
        # Read the token from the token file
        with open(token_file, 'r') as token_file:
            # Save the token
            self.token = token_file.read()
            # Remove trailing new line character
            self.token = self.token.rstrip('\n')
        # IP address of the controller VTEP
        self.controller_vtep_ip = None
        # MAC address of the controller VTEP
        self.controller_vtep_mac = None
        # IP address of the device VTEP
        self.device_vtep_ip = None
        # MAC address of the device VTEP
        self.device_vtep_mac = None
        # Management IP addresses of the device
        self.device_mgmtips = set()
        # Tunnel state
        self.tunnel_state = None
        # Secure mode
        self.secure = secure
        if secure is True:
            if certificate is None:
                logging.error('Error: "certificate" variable cannot be None '
                              'in secure mode')
                sys.exit(-2)
            self.certificate = certificate
        # Filename of the server certificate
        self.server_cert_filename = SERVER_CERT_FILENAME
        # Filename of the server private key
        self.server_key_filename = SERVER_KEY_FILENAME
        # Interfaces on the device
        self.interfaces = list()
        # Flags indicating if the management interface has been configured
        self.tunnel_device_endpoint_configured = False
        self.tunnel_device_endpoint_end_configured = False
        # Start event. This flag is set when the PymerangDevice
        # initialization has been completed
        self.start_event = start_event
        # Stop event. If set, something has requested the termination of
        # the device and we need to deallocate the management interface
        # and gracefully shutdown this script
        self.stop_event = stop_event
        # Restart event. This flag is set when device modules require
        # to be restarted (e.g. a certificate expired and the southbound
        # server has to be restarted with the new certificate or the management
        # IP address has changed and the certificate has to be renewed)
        self.restart_event = restart_event
        # Start thread listening for device shutdown
        if stop_event is not None:
            Thread(target=self.shutdown_device).start()
<<<<<<< HEAD
        # Flag indicating whether the Pymerang Device
        # has been initialized or not
        self.initialized = False
=======
        # Channel
        self.channel = None
>>>>>>> f5b85b25

    # Build a grpc stub
    def get_grpc_session(self, address, port):
        # Get the address of the server
        if utils.getAddressFamily(address) == AF_INET6:
            # IPv6 address
            server_address = '[%s]:%s' % (address, port)
        elif utils.getAddressFamily(address) == AF_INET:
            # IPv4 address
            server_address = '%s:%s' % (address, port)
        else:
<<<<<<< HEAD
            # Address is a hostname
            server_address = '%s:%s' % (address, port)
        # If secure we need to establish a channel with the secure endpoint
        if self.secure:
            # Open the certificate file
            with open(self.certificate, 'rb') as f:
                certificate = f.read()
            # Then create the SSL credentials and establish the channel
            grpc_client_credentials = grpc.ssl_channel_credentials(certificate)
            channel = grpc.secure_channel(server_address,
                                          grpc_client_credentials)
        else:
            channel = grpc.insecure_channel(server_address)
        return channel
=======
            logging.critical('Invalid address %s' % self.server_ip)
            return
        # If no channel has been created yet, create a new one
        if self.channel is None:
            # If secure we need to establish a channel with the secure endpoint
            if self.secure:
                # Open the certificate file
                with open(self.certificate, 'rb') as f:
                    certificate = f.read()
                # Then create the SSL credentials and establish the channel
                grpc_client_credentials = grpc.ssl_channel_credentials(
                    certificate)
                self.channel = grpc.secure_channel(server_address,
                                                   grpc_client_credentials)
            else:
                self.channel = grpc.insecure_channel(server_address)
        return self.channel
>>>>>>> f5b85b25

    def run_nat_discovery(self):
        # Run the stun test to discover the NAT type
        logging.info('Running STUN test to discover the NAT type\n'
                     'STUN client IP: %s\nSTUN client PORT: %s\n'
                     'STUN server IP: %s\nSTUN server port: %s\n'
                     % (self.nat_discovery_client_ip,
                        self.nat_discovery_client_port,
                        self.nat_discovery_server_ip,
                        self.nat_discovery_server_port))
        nat_type, external_ip, external_port = pynat.get_ip_info(
            self.nat_discovery_client_ip,
            self.nat_discovery_client_port,
            self.nat_discovery_server_ip,
            self.nat_discovery_server_port
        )
        if nat_type is None:
            logging.error('Error in STUN client')
        logging.info('NAT detected: %s' % nat_type)
        # Save the NAT type
        self.nat_type = nat_type
        # Save the external IP address
        self.external_ip = external_ip
        # Save the external port
        self.external_port = external_port
        # Get the best tunnel mode working with the NAT type
        tunnel_mode = self.tunnel_state.select_tunnel_mode(nat_type)
        if tunnel_mode is None:
            logging.error('No tunnel mode supporting the NAT type')
            return
        logging.info('Tunnel mode selected: %s' % tunnel_mode.name)
        # Set the interfaces
        interfaces = utils.get_local_interfaces()
        for ifname, ifinfo in interfaces.items():
            # interface.ext_ipv6_addrs.extend(ifinfo['ipv6_addrs'])
            # interface.ext_ipv4_addrs.extend(ifinfo['ipv4_addrs'])
            ext_ipv4_addrs = list()
            ext_ipv6_addrs = list()
            if ifname != 'lo':
                for addr in ifinfo['ipv4_addrs']:
                    # Run the stun test to discover the
                    # external IP and port of the interface
                    addr = addr.split('/')[0]
                    if not IPv4Address(addr).is_link_local:
                        try:
                            nat_type, external_ip, external_port = \
                                pynat.get_ip_info(
                                    addr.split('/')[0],
                                    self.nat_discovery_client_port,
                                    self.nat_discovery_server_ip,
                                    self.nat_discovery_server_port
                                )
                            if external_ip is not None:
                                ext_ipv4_addrs.append(
                                    external_ip)
                            if nat_type == pynat.OPEN:
                                # This interface can be used for management
                                if external_ip != '':
                                    self.device_mgmtips.add(external_ip)
                        except OSError as e:
                            logging.warning('Error running STUN test with the '
                                            'following parameters\n'
                                            'STUN client IP: %s\n'
                                            'STUN client PORT: %s\n'
                                            'STUN server IP: %s\n'
                                            'STUN server port: %s\n'
                                            'Error: %s\n\n'
                                            % (addr.split('/')[0],
                                                self.nat_discovery_client_port,
                                                self.nat_discovery_server_ip,
                                                self.nat_discovery_server_port,
                                                e))
                for addr in ifinfo['ipv6_addrs']:
                    # Run the stun test to discover the
                    # external IP and port of the interface
                    addr = addr.split('/')[0]
                    if not IPv6Address(addr).is_link_local:
                        try:
                            nat_type, external_ip, external_port = \
                                pynat.get_ip_info(
                                    addr.split('/')[0],
                                    self.nat_discovery_client_port,
                                    self.nat_discovery_server_ip,
                                    self.nat_discovery_server_port
                                )
                            if external_ip is not None:
                                ext_ipv6_addrs.append(
                                    external_ip)
                            if nat_type == pynat.OPEN:
                                # This interface can be used for management
                                if external_ip != '':
                                    self.device_mgmtips.add(external_ip)
                        except OSError as e:
                            logging.warning('Error running STUN test with the '
                                            'following parameters\n'
                                            'STUN client IP: %s\n'
                                            'STUN client PORT: %s\n'
                                            'STUN server IP: %s\n'
                                            'STUN server port: %s\n'
                                            'Error: %s\n\n'
                                            % (addr.split('/')[0],
                                                self.nat_discovery_client_port,
                                                self.nat_discovery_server_ip,
                                                self.nat_discovery_server_port,
                                                e))
            # Append the interface
            self.interfaces.append({
                'name': ifname,
                'ext_ipv4_addrs': ext_ipv4_addrs,
                'ext_ipv6_addrs': ext_ipv6_addrs
            })
        # Set the tunnel mode
        self.tunnel_mode = tunnel_mode

    def _register_device(self):
        # Establish a gRPC connection to the controller
        with self.get_grpc_session(self.server_ip,
                                   self.server_port) as channel:
            # Get the stub
            stub = pymerang_pb2_grpc.PymerangStub(channel)
            # Start registration procedure
            logging.info("-------------- RegisterDevice --------------")
            # Prepare the registration message
            request = pymerang_pb2.RegisterDeviceRequest()
            # Set the device ID
            request.device.id = self.deviceid
            # Set the token
            request.auth_data.token = self.token
            # Set the features list
            for feature in self.features:
                f = request.device.features.add()
                f.name = feature['name']
                if feature.get('port') is not None:
                    f.port = feature['port']
            # Set the interfaces
            interfaces = utils.get_local_interfaces()
            for ifname, ifinfo in interfaces.items():
                interface = request.interfaces.add()
                interface.name = ifname
                interface.mac_addr = ifinfo['mac_addr']
                interface.ipv6_addrs.extend(ifinfo['ipv6_addrs'])
                interface.ipv4_addrs.extend(ifinfo['ipv4_addrs'])
            # Send the registration request
            logging.info('Sending the registration request')
            response = stub.RegisterDevice(request)
            if response.status == status_codes_pb2.STATUS_SUCCESS:
                logging.info('Device authenticated')
                # Store the tenant ID
                self.tenantid = response.tenantid
                # If no port has been specified for NAT discovery client
                if self.nat_discovery_client_port == 0:
                    if response.mgmt_info.vxlan_port is not None:
                        # We use the port set by the tenant for VXLAN port
                        # forwarding
                        self.nat_discovery_client_port = \
                            response.mgmt_info.vxlan_port
                    else:
                        # If no port has been configured for port forwarding,
                        # we use the default port of VXLAN, i.e. 4789
                        self.nat_discovery_client_port = DEFAULT_VXLAN_PORT
                # NAT traversal require that the same port is used both for
                # NAT discovery and communication
                self.vxlan_port = self.nat_discovery_client_port
                # Return the configuration
                logging.info("*** RegisterDevice completed\n\n")
                return status_codes_pb2.STATUS_SUCCESS
            elif response.status == status_codes_pb2.STATUS_UNAUTHORIZED:
                # Authentication failed
                logging.warning('Authentication failed')
                return status_codes_pb2.STATUS_UNAUTHORIZED
            else:
                # Unknown status code
                logging.warning('Unknown status code: %s' % response.status)
                return response.status

    def _update_mgmt_info(self):
        # Establish a gRPC connection to the controller
        with self.get_grpc_session(self.server_ip,
                                   self.server_port) as channel:
            # Get the stub
            stub = pymerang_pb2_grpc.PymerangStub(channel)
            # Prepare the registration message
            request = pymerang_pb2.RegisterDeviceRequest()
            # Start registration procedure
            logging.info("-------------- Update Management Info --------------")
            # Add external IP addresses to the request
            for ifinfo in self.interfaces:
                interface = request.interfaces.add()
                interface.name = ifinfo['name']
                interface.ext_ipv4_addrs.extend(ifinfo['ext_ipv4_addrs'])
                interface.ext_ipv6_addrs.extend(ifinfo['ext_ipv6_addrs'])
            # Set the device ID
            request.device.id = self.deviceid
            # Set the tenant ID
            request.tenantid = self.tenantid
            # Set the token
            request.auth_data.token = self.token
            # Set the tunnel mode
            request.mgmt_info.tunnel_mode = self.tunnel_mode.name
            # Set the NAT type
            request.mgmt_info.nat_type = self.nat_type
            # Set the device external IP
            request.mgmt_info.device_external_ip = self.external_ip
            # Set the device external port
            request.mgmt_info.device_external_port = self.external_port
            # Set the VXLAN port
            request.mgmt_info.vxlan_port = self.vxlan_port
            # Destroy old management interfaces, before creating the new one
            if self.tunnel_device_endpoint_end_configured:
                # Management interface already configured
                # We need to destroy it before creating a new one
                res = self.tunnel_mode.destroy_tunnel_device_endpoint_end(
                    self.deviceid, self.tenantid,
                    self.controller_vtep_ip, self.controller_vtep_mac)
                if res != status_codes_pb2.STATUS_SUCCESS:
                    logging.error('Cannot destroy the management interface')
                    return res
                self.tunnel_device_endpoint_end_configured = False
            # if self.tunnel_device_endpoint_configured:
            #     # Management interface already configured
            #     # We need to destroy it before creating a new one
            #     res = self.tunnel_mode.destroy_tunnel_device_endpoint(
            #         self.deviceid, self.tenantid)
            #     if res != status_codes_pb2.STATUS_SUCCESS:
            #         logging.error('Cannot destroy the management interface')
            #         return res
            #     self.tunnel_device_endpoint_configured = False
            # Create the tunnel
            if not self.tunnel_device_endpoint_configured:
                logging.info('Creating the tunnel for the device')
                res, self.device_vtep_mac = \
                    self.tunnel_mode.create_tunnel_device_endpoint(
                        deviceid=self.deviceid,
                        tenantid=self.tenantid,
                        vxlan_port=self.vxlan_port,
                    )
                if res != status_codes_pb2.STATUS_SUCCESS:
                    logging.error('Cannot create the management interface')
                    return res
                self.tunnel_device_endpoint_configured = True
            # Set the MAC address of the device's VTEP
            if self.device_vtep_mac is not None:
                request.mgmt_info.device_vtep_mac = self.device_vtep_mac
            # Send the update tunnel mode request
            logging.info('Sending the update tunnel mode request')
            response = stub.UpdateMgmtInfo(request)
            if response.status == status_codes_pb2.STATUS_SUCCESS:
                # Extract IP address of the controller's VTEP
                self.controller_vtep_ip = response.mgmt_info.controller_vtep_ip
                # Extract IP address of the device's VTEP
                self.device_vtep_ip = response.mgmt_info.device_vtep_ip
                if self.device_vtep_ip is not None and \
                        self.device_vtep_ip != '':
                    self.device_mgmtips.add(self.device_vtep_ip)
                # Extract mask of the VTEP
                vtep_mask = response.mgmt_info.vtep_mask
                # Extract MAC address of the controller's VTEP
                self.controller_vtep_mac = (response.mgmt_info
                                            .controller_vtep_mac)
                # Create the tunnel
                logging.info('Finalizing tunnel configuration')
                res = self.tunnel_mode.create_tunnel_device_endpoint_end(
                    deviceid=self.deviceid,
                    tenantid=self.tenantid,
                    controller_vtep_ip=self.controller_vtep_ip,
                    device_vtep_ip=self.device_vtep_ip, vtep_mask=vtep_mask,
                    controller_vtep_mac=self.controller_vtep_mac
                )
                if res != status_codes_pb2.STATUS_SUCCESS:
                    logging.error('Cannot create the management interface')
                    return res
                self.tunnel_device_endpoint_end_configured = True
                # Get the controller address
                self.controller_mgmtip = \
                    self.tunnel_mode.get_controller_mgmtip()
                if self.controller_mgmtip is None:
                    # If the tunnel mode does not specifies any mgmt IP
                    # for the controller we use the public IP address
                    self.controller_mgmtip = self.server_ip
                # Send a keep-alive messages to keep the tunnel opened,
                # if required
                if self.tunnel_mode.require_keep_alive_messages:
                    Thread(target=utils.start_keep_alive_icmp,
                           args=(self.controller_mgmtip,
                                 self.keep_alive_interval,
                                 self.max_keep_alive_lost,
                                 self.stop_event,
                                 self.restart_event,
                                 self.secure_update_mgmt_info
                                 ),
                           daemon=False
                           ).start()
                # Return the configuration
                logging.info("*** Update Management Info completed\n\n")
                return status_codes_pb2.STATUS_SUCCESS
            elif response.status == status_codes_pb2.STATUS_UNAUTHORIZED:
                # Authentication failed
                logging.warning('Authentication failed')
                return status_codes_pb2.STATUS_UNAUTHORIZED
            else:
                # Unknown status code
                logging.warning('Unknown status code: %s' % response.status)
                return response.status

    def _sign_certificate(self, deviceid, ip_addresses):
        # Establish a gRPC connection to the controller
        with self.get_grpc_session(self.ca_server_ip,
                                   self.ca_server_port) as channel:
            # Get the stub
            stub = cert_authority_pb2_grpc.CertAuthorityStub(channel)
            # Prepare the request message
            request = cert_authority_pb2.SignCertificateRequest()
            # Start certificate signing
            logging.info("-------------- Sign SSL Certificate --------------")
            # Generate a Certification Signing Request
            csr, key = ssl.generate_csr(deviceid, ip_addresses)
            # Add CSR to the gRPC request
            request.csr = csr
            # Set the device ID
            request.device.id = self.deviceid
            # Set the token
            request.auth_data.token = self.token
            # Send the update tunnel mode request
            logging.info('Sending the Certificate Signing Request')
            response = stub.SignCertificate(request)
            if response.status == status_codes_pb2.STATUS_SUCCESS:
                # Extract the certificate signed by the CA
                cert = response.cert
                # Save the certificate to file
                ssl.save_to_file(cert, self.server_cert_filename)
                # Save the private key to file
                ssl.save_to_file(key, self.server_key_filename)
                # Return the configuration
                logging.info("*** Sign SSL Certificate completed\n\n")
                return status_codes_pb2.STATUS_SUCCESS
            elif response.status == status_codes_pb2.STATUS_UNAUTHORIZED:
                # Authentication failed
                logging.warning('Authentication failed')
                return status_codes_pb2.STATUS_UNAUTHORIZED
            else:
                # Unknown status code
                logging.warning('Unknown status code: %s' % response.status)
                return response.status

    def update_mgmt_info(self):
        while True:
            try:
                # Try to update tunnel mode
                return self._update_mgmt_info()
            except grpc.RpcError as e:
                status_code = e.code()
                details = e.details()
                if grpc.StatusCode.UNAVAILABLE == status_code:
                    # If the controller is not reachable,
                    # retry after X seconds
                    logging.error('Unable to contact controller '
                                  '(unreachable gRPC server): %s\n\n'
                                  'Retrying in %s seconds'
                                  % (details, GRPC_RETRY_INTERVAL))
                    time.sleep(GRPC_RETRY_INTERVAL)
                else:
                    logging.error('Error in update_mgmt_info: '
                                  '%s - %s' % (status_code, details))
                    return status_codes_pb2.STATUS_INTERNAL_ERROR

    def register_device(self):
        while True:
            try:
                # Try to register device
                return self._register_device()
            except grpc.RpcError as e:
                status_code = e.code()
                details = e.details()
                if grpc.StatusCode.UNAVAILABLE == status_code:
                    # If the controller is not reachable,
                    # retry after X seconds
                    logging.error('Unable to contact controller '
                                  '(unreachable gRPC server): %s\n\n'
                                  'Retrying in %s seconds'
                                  % (details, GRPC_RETRY_INTERVAL))
                    time.sleep(GRPC_RETRY_INTERVAL)
                else:
                    logging.error('Error in update_mgmt_info: '
                                  '%s - %s' % (status_code, details))
                    return status_codes_pb2.STATUS_INTERNAL_ERROR

    def secure_update_mgmt_info(self):
        # Update managment interface
        res = self.update_mgmt_info()
        if res != status_codes_pb2.STATUS_SUCCESS:
            return res
        # Sign certificate, if the secure mode is enabled
        if DYNAMICALLY_GENERATED_CERTIFICATE:
            if self.secure:
                res = self.sign_certificate(self.deviceid, self.device_mgmtips)
                if res != status_codes_pb2.STATUS_SUCCESS:
                    return res
            if self.initialized:
                # Already initialized, this is a restart
                if self.restart_event is not None:
                    self.restart_event.set()
                # Stop the gRPC server
                # It is restarted automatically, since we
                # have set the restart_event flag
                if self.stop_event is not None:
                    self.stop_event.set()
        # Return
        return res

    def shutdown_device(self):
        # Wait until a termination signal is received
        while True:
            self.stop_event.wait()
            if not self.restart_event.is_set():
                # Restart event is not set
                # Termination
                break
        # Received termination signal
        logging.info('Received shutdown command. '
                     'Destroying management interface')
        # Remove the management interface
        res = self.tunnel_mode.destroy_tunnel_device_endpoint_end(
            self.deviceid, self.tenantid,
            self.controller_vtep_ip, self.controller_vtep_mac)
        if res != status_codes_pb2.STATUS_SUCCESS:
            logging.error('Error during '
                          'destroy_tunnel_device_endpoint_end')
            return res
        self.tunnel_device_endpoint_end_configured = False
        res = self.tunnel_mode.destroy_tunnel_device_endpoint(
            self.deviceid, self.tenantid)
        if res != status_codes_pb2.STATUS_SUCCESS:
            logging.error('Error during '
                          'destroy_tunnel_device_endpoint_end')
            return res
        self.tunnel_device_endpoint_configured = False
        logging.info('Management interface destroyed')
        return status_codes_pb2.STATUS_SUCCESS

    def sign_certificate(self, deviceid, ip_addresses):
        while True:
            try:
                # Try to get a certificate from the CA
                return self._sign_certificate(deviceid, ip_addresses)
            except grpc.RpcError as e:
                status_code = e.code()
                details = e.details()
                if grpc.StatusCode.UNAVAILABLE == status_code:
                    # If the controller is not reachable,
                    # retry after X seconds
                    logging.error('Unable to contact controller '
                                  '(unreachable gRPC server): %s\n\n'
                                  'Retrying in %s seconds'
                                  % (details, GRPC_RETRY_INTERVAL))
                    time.sleep(GRPC_RETRY_INTERVAL)
                else:
                    logging.error('Error in sign_certificate(): '
                                  '%s - %s' % (status_code, details))
                    return status_codes_pb2.STATUS_INTERNAL_ERROR

    def validate_cert(self, cert_filename):
        # Validate a certificate
        try:
            with open(cert_filename, 'rb') as cert:
                cert = cert.read()
                return ssl.validate_cert(cert)
        except IOError as e:
            if e.errno == errno.ENOENT:
                logging.info('Certificate not found')
                return False

    def _download_cert(self):
        # Establish a gRPC connection to the controller
        with self.get_grpc_session(self.server_ip,
                                   self.server_port) as channel:
            # Get the stub
            stub = pymerang_pb2_grpc.PymerangStub(channel)
            # Start registration procedure
            logging.info("-------------- DownloadCertificate --------------")
            # Prepare the registration message
            request = pymerang_pb2.DownloadCertificateRequest()
            # Set the device ID
            request.deviceid = self.deviceid
            # Set the token
            request.auth_data.token = self.token
            # Set the tenant ID
            request.tenantid = self.tenantid
            # Send the download certificate request
            logging.info('Sending the download certificate request')
            response = stub.DownloadCertificate(request)
            if response.status == status_codes_pb2.STATUS_SUCCESS:
                logging.info('Certificate download completed')
                # Extract the certificate signed by the CA
                cert = response.cert
                # Extract the private key
                key = response.key
                # Save the certificate to file
                ssl.save_to_file(cert, 'server.crt')
                # Save the private key to file
                ssl.save_to_file(key, 'server.key')
                logging.info("*** DownloadCertificate completed\n\n")
                return status_codes_pb2.STATUS_SUCCESS
            elif response.status == status_codes_pb2.STATUS_UNAUTHORIZED:
                # Authentication failed
                logging.warning('Authentication failed')
                return status_codes_pb2.STATUS_UNAUTHORIZED
            else:
                # Unknown status code
                logging.warning('Unknown status code: %s' % response.status)
                return response.status

    def download_cert(self):
        while True:
            try:
                # Try to get a certificate from the CA
                return self._download_cert()
            except grpc.RpcError as e:
                status_code = e.code()
                details = e.details()
                if grpc.StatusCode.UNAVAILABLE == status_code:
                    # If the controller is not reachable,
                    # retry after X seconds
                    logging.error('Unable to contact controller '
                                  '(unreachable gRPC server): %s\n\n'
                                  'Retrying in %s seconds'
                                  % (details, GRPC_RETRY_INTERVAL))
                    time.sleep(GRPC_RETRY_INTERVAL)
                else:
                    logging.error('Error in download_cert(): '
                                  '%s - %s' % (status_code, details))
                    return status_codes_pb2.STATUS_INTERNAL_ERROR

    def manage_certificate(self):
        if not self.validate_cert(self.server_cert_filename):
            # Certificate is not valid
            # Download a new certificate from the controller
            logging.info('Certificate not found or expired')
            while True:
                logging.info('Downloading a new certificate')
                if self.download_cert() == status_codes_pb2.STATUS_SUCCESS:
                    break
                logging.warning('Error in download certificate. Retrying...')
                time.sleep(3)
            logging.info('Certificate downloaded successfully')
        else:
            logging.info('Found a valid certificate: %s'
                         % self.server_cert_filename)
        while True:
            with open(self.server_cert_filename, 'rb') as server_cert:
                server_cert = server_cert.read()
            # Get the certificate expiration
            expiration = ssl.get_cert_expiration(server_cert)
            # Wait until the next expiration
            logging.info('Certificate expires on %s' % expiration)
            # Establish when the certificate has to be renewed
            renewal_cert_datetime = expiration - timedelta(
                days=RENEW_CERT_BEFORE)
            # Current datetime
            now = datetime.utcnow()
            time.sleep((renewal_cert_datetime - now).seconds)
            logging.info('The certificate of the gRPC server is expiring soon')
            # Download a new certificate
            while True:
                logging.info('Downloading a new certificate')
                if self.download_cert() == status_codes_pb2.STATUS_SUCCESS:
                    break
                logging.warning('Error in download certificate. Retrying...')
                time.sleep(3)
            logging.info('Certificate downloaded successfully')
            # Check if the gRPC has to be restarted
            if self.initialized:
                # Already initialized, this is a restart
                if self.restart_event is not None:
                    self.restart_event.set()
                # Stop the gRPC server
                # It is restarted automatically, since we
                # have set the restart_event flag
                if self.stop_event is not None:
                    self.stop_event.set()

    def run(self):
        logging.info('Client started')
        # Initialize tunnel state
        self.tunnel_state = utils.TunnelState(self.server_ip, self.debug)
        # Register the device
        if self.register_device() != status_codes_pb2.STATUS_SUCCESS:
            logging.warning('Error in device registration')
            return status_codes_pb2.STATUS_INTERNAL_ERROR
        # Download a certificate for the gRPC server
        if not DYNAMICALLY_GENERATED_CERTIFICATE:
            # Download certificate and schedule renewal instants
            Thread(target=self.manage_certificate).start()
        # Start NAT discovery procedure
        self.run_nat_discovery()
        # Update tunnel mode
        if self.secure_update_mgmt_info() != \
                status_codes_pb2.STATUS_SUCCESS:
            logging.warning('Error in update tunnel mode')
            return status_codes_pb2.STATUS_INTERNAL_ERROR
        # Device initialization completed
        logging.info('*** Device authentication and registration completed ***'
                     '\n\n\n')
        if self.start_event is not None:
            self.start_event.set()
        self.initialized = True


# Parse options
def parse_arguments():
    # Get parser
    parser = ArgumentParser(
        description='pymerang client'
    )
    # Debug mode
    parser.add_argument(
        '-d', '--debug', action='store_true', help='Activate debug logs'
    )
    # Secure mode
    parser.add_argument(
        '-s', '--secure', action='store_true', help='Activate secure mode'
    )
    # IP address of the gRPC server
    parser.add_argument(
        '-i', '--server-ip', dest='server_ip',
        default=DEFAULT_PYMERANG_SERVER_IP, help='Server IP address'
    )
    # Port of the gRPC server
    parser.add_argument(
        '-p', '--server-port', dest='server_port',
        default=DEFAULT_PYMERANG_SERVER_PORT, help='Server port'
    )
    # IP address of the certification authority
    parser.add_argument(
        '--ca-server-ip', dest='ca_server_ip',
        default=DEFAULT_PYMERANG_SERVER_IP,
        help='Certification authority server IP address'
    )
    # Port of the gRPC server on the certification authority
    parser.add_argument(
        '--ca-server-port', dest='ca_server_port',
        default=DEFAULT_PYMERANG_SERVER_PORT,
        help='Certification authority server port'
    )
    # IP address of the NAT discovery server
    parser.add_argument(
        '-n', '--nat-discovery-server-ip', dest='nat_discovery_server_ip',
        default=DEFAULT_NAT_DISCOVERY_SERVER_IP, help='NAT discovery server IP'
    )
    # Port of the NAT discovery server
    parser.add_argument(
        '-m', '--nat-discovery-server-port', type=int,
        dest='nat_discovery_server_port',
        default=DEFAULT_NAT_DISCOVERY_SERVER_PORT,
        help='NAT discovery server port'
    )
    # IP address used by the NAT discoery client
    parser.add_argument(
        '-l', '--nat-discovery-client-ip', dest='nat_discovery_client_ip',
        default=DEFAULT_NAT_DISCOVERY_CLIENT_IP, help='NAT discovery client IP'
    )
    # Port used by the NAT discovery client
    parser.add_argument(
        '-o', '--nat-discovery-client-port', type=int,
        dest='nat_discovery_client_port',
        default=DEFAULT_NAT_DISCOVERY_CLIENT_PORT,
        help='NAT discovery client port'
    )
    # File containing the configuration of the device
    parser.add_argument(
        '-f', '--config-file', dest='config_file',
        default=DEFAULT_CONFIG_FILE, help='Config file'
    )
    # Interval between two consecutive keep alive messages
    parser.add_argument(
        '-a', '--keep-alive-interval', dest='keep_alive_interval',
        default=DEFAULT_KEEP_ALIVE_INTERVAL,
        help='Interval between two consecutive keep alive'
    )
    # Max keep alive lost
    parser.add_argument(
        '-x', '--max-keep-alive-lost', dest='max_keep_alive_lost',
        default=DEFAULT_MAX_KEEP_ALIVE_LOST,
        help='Max keep alive lost'
    )
    # Interval between two consecutive keep alive messages
    parser.add_argument(
        '-t', '--token-file', dest='token_file',
        default=DEFAULT_TOKEN_FILE,
        help='File containing the token used for the authentication'
    )
    # Server certificate file
    parser.add_argument(
        '-c', '--certificate', dest='certificate', action='store',
        default=DEFAULT_CERTIFICATE, help='Server certificate file'
    )
    # Parse input parameters
    args = parser.parse_args()
    # Return the arguments
    return args


if __name__ == '__main__':
    args = parse_arguments()
    # Setup properly the logger
    debug = args.debug
    if args.debug:
        logging.basicConfig(level=logging.DEBUG)
        logging.getLogger().setLevel(level=logging.DEBUG)
    else:
        logging.basicConfig(level=logging.INFO)
        logging.getLogger().setLevel(level=logging.INFO)
    # Setup properly the secure mode
    if args.secure:
        secure = True
    else:
        secure = False
    # Server certificate file
    certificate = args.certificate
    # Server IP
    server_ip = args.server_ip
    # Server port
    server_port = args.server_port
    # CA Server IP
    ca_server_ip = args.ca_server_ip
    # CA Server port
    ca_server_port = args.ca_server_port
    # NAT discovery server IP
    nat_discovery_server_ip = args.nat_discovery_server_ip
    # NAT discovery server port
    nat_discovery_server_port = args.nat_discovery_server_port
    # NAT discovery client IP
    nat_discovery_client_ip = args.nat_discovery_client_ip
    # NAT discovery client port
    nat_discovery_client_port = args.nat_discovery_client_port
    # Config file
    config_file = args.config_file
    # Interval between two consecutive keep alive messages
    keep_alive_interval = args.keep_alive_interval
    # Max keep alive lost
    max_keep_alive_lost = args.max_keep_alive_lost
    # File containing the token used for the authentication
    token_file = args.token_file
    # Start client
    client = PymerangDevice(
        server_ip=server_ip,
        server_port=server_port,
        ca_server_ip=ca_server_ip,
        ca_server_port=ca_server_port,
        nat_discovery_server_ip=nat_discovery_server_ip,
        nat_discovery_server_port=nat_discovery_server_port,
        nat_discovery_client_ip=nat_discovery_client_ip,
        nat_discovery_client_port=nat_discovery_client_port,
        config_file=config_file,
        token_file=token_file,
        keep_alive_interval=keep_alive_interval,
        max_keep_alive_lost=max_keep_alive_lost,
        start_event=None,
        stop_event=None,
        restart_event=None,
        debug=debug)
    client.run()<|MERGE_RESOLUTION|>--- conflicted
+++ resolved
@@ -167,14 +167,11 @@
         # Start thread listening for device shutdown
         if stop_event is not None:
             Thread(target=self.shutdown_device).start()
-<<<<<<< HEAD
         # Flag indicating whether the Pymerang Device
         # has been initialized or not
         self.initialized = False
-=======
         # Channel
         self.channel = None
->>>>>>> f5b85b25
 
     # Build a grpc stub
     def get_grpc_session(self, address, port):
@@ -186,24 +183,8 @@
             # IPv4 address
             server_address = '%s:%s' % (address, port)
         else:
-<<<<<<< HEAD
             # Address is a hostname
             server_address = '%s:%s' % (address, port)
-        # If secure we need to establish a channel with the secure endpoint
-        if self.secure:
-            # Open the certificate file
-            with open(self.certificate, 'rb') as f:
-                certificate = f.read()
-            # Then create the SSL credentials and establish the channel
-            grpc_client_credentials = grpc.ssl_channel_credentials(certificate)
-            channel = grpc.secure_channel(server_address,
-                                          grpc_client_credentials)
-        else:
-            channel = grpc.insecure_channel(server_address)
-        return channel
-=======
-            logging.critical('Invalid address %s' % self.server_ip)
-            return
         # If no channel has been created yet, create a new one
         if self.channel is None:
             # If secure we need to establish a channel with the secure endpoint
@@ -219,7 +200,6 @@
             else:
                 self.channel = grpc.insecure_channel(server_address)
         return self.channel
->>>>>>> f5b85b25
 
     def run_nat_discovery(self):
         # Run the stun test to discover the NAT type
