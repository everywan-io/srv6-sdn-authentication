#!/usr/bin/env python

# General imports
from __future__ import print_function
import logging
from argparse import ArgumentParser
import pynat
import grpc
import json
from threading import Thread
from socket import AF_INET6, AF_INET
# pymerang dependencies
from pymerang import utils
from pymerang import pymerang_pb2
from pymerang import pymerang_pb2_grpc
from pymerang import status_codes_pb2


DEFAULT_PYMERANG_SERVER_IP = '2000::1'
# Port of the gRPC server executing on the controller
DEFAULT_PYMERANG_SERVER_PORT = 50061
# Loopback IP address of the device
DEFAULT_PYMERANG_CLIENT_IP = 'fcff:1::1'
# Souce IP address of the NAT discovery
DEFAULT_NAT_DISCOVERY_CLIENT_IP = '0.0.0.0'
# Source port of the NAT discovery
DEFAULT_NAT_DISCOVERY_CLIENT_PORT = 0
# IP address of the NAT discovery
DEFAULT_NAT_DISCOVERY_SERVER_IP = '2000::1'
# Port number of the NAT discovery
DEFAULT_NAT_DISCOVERY_SERVER_PORT = 3478
# Config file
DEFAULT_CONFIG_FILE = '/tmp/config.json'
# Default interval between two keep alive messages
DEFAULT_KEEP_ALIVE_INTERVAL = 30
# Source port of the NAT discovery
DEFAULT_VXLAN_PORT = 4789


class PymerangDevice:

    def __init__(self, server_ip, server_port, nat_discovery_server_ip,
                 nat_discovery_server_port, nat_discovery_client_ip,
                 nat_discovery_client_port, config_file,
                 keep_alive_interval=30, debug=False):
        # Debug mode
        self.debug = debug
        # IP address of the gRPC server
        self.server_ip = server_ip
        # Port on which the gRPC server is listening
        self.server_port = server_port
        # IP address of the NAT discovery server
        self.nat_discovery_server_ip = nat_discovery_server_ip
        # Port of the NAT discovery server
        self.nat_discovery_server_port = nat_discovery_server_port
        # IP address used by the NAT discovery client
        self.nat_discovery_client_ip = nat_discovery_client_ip
        # Port used by the NAT discovery client
        self.nat_discovery_client_port = nat_discovery_client_port
        # NAT type
        self.nat_type = None
        # Device external IP address
        self.external_ip = None
        # Device external port
        self.external_port = None
        # Tunnel mode used by the device
        self.tunnel_mode = None
        # Read configuration file
        with open(config_file, 'r') as json_file:
            config = json.load(json_file)
        # Save the device ID
        self.device_id = config['id']
        # Save the list of the supported features
        self.features = config['features']
        # Save interval between two consecutive keep alive messages
        self.keep_alive_interval = keep_alive_interval
        # VXLAN enforced port
        self.enforced_vxlan_port = None
        # Token
<<<<<<< HEAD
        self.token = 'm3nmxSEV9JQMdr7Mj1IUc3absvw1u9Rf4ZNvyz5ScJ4qFBAwwEOqEyUPioWCNIAAWBi0R7q4tdQK0vB4KZ1Jj8tUp8S8EhJ7OfrjwYTGcOm57eLkB3aY9R7epKG5wpbV'       # TODO
=======
        self.token = 'YLCtyrTv0XRYv3Ze9lcEo2Hjom1GXK8vGbTiRBJp4aOkLjH7AaavPRajc5Dm3CoTDl7099MGTiBTvWBGxaOGYlpVvPFTXCUXAWgD1M45DPTokxEoyhzQqosTjDipB6M9'       # TODO
>>>>>>> 19ec7286
        # Tunnel state
        self.tunnel_state = None

    def register_device(self, stub):
        # Prepare the registration message
        request = pymerang_pb2.RegisterDeviceRequest()
        # Set the device ID
        request.device.id = self.device_id
        # Set the token
        request.auth_data.token = self.token
        # Set the features list
        for feature in self.features:
            f = request.device.features.add()
            f.name = feature['name']
            if feature.get('port') is not None:
                f.port = feature['port']
        # Set the interfaces
        interfaces = utils.get_local_interfaces()
        for ifname, ifinfo in interfaces.items():
            interface = request.interfaces.add()
            interface.name = ifname
            interface.mac_addr = ifinfo['mac_addr']
            interface.ipv6_addrs.extend(ifinfo['ipv6_addrs'])
            interface.ipv4_addrs.extend(ifinfo['ipv4_addrs'])
        # Send the registration request
        logging.info('Sending the registration request')
        response = stub.RegisterDevice(request)
        if response.status == status_codes_pb2.STATUS_SUCCESS:
            logging.info('Device authenticated')
            if self.nat_discovery_client_port == 0:
                if response.vxlan_port is not None:
                    self.nat_discovery_client_port = response.vxlan_port
                else:
                    self.nat_discovery_client_port = DEFAULT_VXLAN_PORT
            # Return the configuration
            return status_codes_pb2.STATUS_SUCCESS
        elif response.status == status_codes_pb2.STATUS_UNAUTHORIZED:
            # Authentication failed
            logging.warning('Authentication failed')
            return status_codes_pb2.STATUS_UNAUTHORIZED
        else:
            # Unknown status code
            logging.warning('Unknown status code: %s' % response.status)
            return response.status

    def update_tunnnel_mode(self, stub):
        # Run the stun test to discover the NAT type
        logging.info('Running STUN test to discover the NAT type\n'
                     'STUN client IP: %s\nSTUN client PORT: %s\n'
                     'STUN server IP: %s\nSTUN server port: %s\n'
                     % (self.nat_discovery_client_ip,
                        self.nat_discovery_client_port,
                        self.nat_discovery_server_ip,
                        self.nat_discovery_server_port))
        nat_type, external_ip, external_port = pynat.get_ip_info(
            self.nat_discovery_client_ip,
            self.nat_discovery_client_port,
            self.nat_discovery_server_ip,
            self.nat_discovery_server_port
        )
        if nat_type is None:
            logging.error('Error in STUN client')
        logging.info('NAT detected: %s' % nat_type)
        # Check if the tunnel mode has changed
        tunnel_mode_changed = True
        if self.nat_type is not None and self.nat_type == nat_type:
            tunnel_mode_changed = False
        # Save the NAT type
        self.nat_type = nat_type
        # Save the external IP address
        self.external_ip = external_ip
        # Save the external port
        self.external_port = external_port
        # Get the best tunnel mode working with the NAT type
        tunnel_mode = self.tunnel_state.select_tunnel_mode(nat_type)
        if tunnel_mode is None:
            logging.error('No tunnel mode supporting the NAT type')
            return
        logging.info('Tunnel mode selected: %s' % tunnel_mode.name)
        # Prepare the registration message
        request = pymerang_pb2.RegisterDeviceRequest()
        # Set the device ID
        request.device.id = self.device_id
        # Set the interfaces
        interfaces = utils.get_local_interfaces()
        for ifname, ifinfo in interfaces.items():
            interface = request.interfaces.add()
            interface.name = ifname
            interface.ext_ipv6_addrs.extend(ifinfo['ipv6_addrs'])
            interface.ext_ipv4_addrs.extend(ifinfo['ipv4_addrs'])
            if ifname != 'lo':
                for addr in ifinfo['ipv4_addrs']:
                    # Run the stun test to discover the
                    # external IP and port of the interface
                    try:
                        nat_type, external_ip, external_port = \
                            pynat.get_ip_info(addr,
                                              self.nat_discovery_client_port,
                                              self.nat_discovery_server_ip,
                                              self.nat_discovery_server_port
                                              )
                        if external_ip is not None:
                            interface.ext_ipv4_addrs.append(external_ip)
                    except OSError as e:
                        logging.warning('Error running STUN test with the '
                                        'following parameters\n'
                                        'STUN client IP: %s\n'
                                        'STUN client PORT: %s\n'
                                        'STUN server IP: %s\n'
                                        'STUN server port: %s\n'
                                        'Error: %s\n\n'
                                        % (self.nat_discovery_client_ip,
                                           self.nat_discovery_client_port,
                                           self.nat_discovery_server_ip,
                                           self.nat_discovery_server_port,
                                           e))
                for addr in ifinfo['ipv6_addrs']:
                    # Run the stun test to discover the
                    # external IP and port of the interface
                    try:
                        nat_type, external_ip, external_port = \
                            pynat.get_ip_info(addr,
                                              self.nat_discovery_client_port,
                                              self.nat_discovery_server_ip,
                                              self.nat_discovery_server_port
                                              )
                        if external_ip is not None:
                            interface.ext_ipv6_addrs.append(external_ip)
                    except OSError as e:
                        logging.warning('Error running STUN test with the '
                                        'following parameters\n'
                                        'STUN client IP: %s\n'
                                        'STUN client PORT: %s\n'
                                        'STUN server IP: %s\n'
                                        'STUN server port: %s\n'
                                        'Error: %s\n\n'
                                        % (self.nat_discovery_client_ip,
                                           self.nat_discovery_client_port,
                                           self.nat_discovery_server_ip,
                                           self.nat_discovery_server_port,
                                           e))
        # Set the tunnel info
        tunnel_info = request.tunnel_info
        tunnel_info.tunnel_mode = utils.TUNNEL_MODES[tunnel_mode.name]
        tunnel_info.device_id = self.device_id
        if self.external_ip is not None:
            tunnel_info.device_external_ip = self.external_ip
            tunnel_info.device_external_port = self.external_port
        # Configure the tunnel
        if self.tunnel_mode is None:
            self.tunnel_mode = tunnel_mode
            # Create the tunnel
            logging.info('Creating the tunnel for the device')
            self.tunnel_mode.create_tunnel_device_endpoint(tunnel_info)
        elif tunnel_mode_changed:
            self.tunnel_mode = tunnel_mode
            # Destroy the tunnel
            logging.debug('Destroy current tunnel mode')
            self.tunnel_mode.destroy_tunnel_device_endpoint(tunnel_info)
            # Create the tunnel
            logging.info('Creating the tunnel for the device')
            self.tunnel_mode.create_tunnel_device_endpoint(tunnel_info)
        else:
            # Update the tunnel
            logging.info('Updating the tunnel for the device')
            self.tunnel_mode.update_tunnel_device_endpoint(tunnel_info)
        # Send the registration request
        logging.info('Sending the registration request')
        response = stub.UpdateTunnelMode(request)
        if response.status == status_codes_pb2.STATUS_SUCCESS:
            # Tunnel mode established
            tunnel_info = response.tunnel_info
            # Create the tunnel
            logging.info('Finalizing tunnel configuration')
            if tunnel_mode_changed:
                self.tunnel_mode.create_tunnel_device_endpoint_end(tunnel_info)
            else:
                self.tunnel_mode.update_tunnel_device_endpoint_end(tunnel_info)
            # Get the controller address
            self.controller_private_ip = \
                self.tunnel_mode.get_controller_private_ip()
            # Send a keep-alive messages to keep the tunnel opened, if required
            if self.tunnel_mode.require_keep_alive_messages:
                Thread(target=utils.start_keep_alive_icmp,
                       args=(self.controller_private_ip,
                             self.keep_alive_interval,
                             3, lambda: self.update_device_registration(
                                 stub, tunnel_info)
                             ),
                       daemon=False
                       ).start()
            # Return the configuration
            return status_codes_pb2.STATUS_SUCCESS
        else:
            # Unknown status code
            logging.warning('Unknown status code: %s' % response.status)
            return

    def run(self):
        logging.info('Client started')
        # Initialize tunnel state
        self.tunnel_state = utils.TunnelState(server_ip, self.debug)
        # Establish a gRPC connection to the controller
        if utils.getAddressFamily(self.server_ip) == AF_INET6:
            server_address = '[%s]:%s' % (self.server_ip, self.server_port)
        elif utils.getAddressFamily(self.server_ip) == AF_INET:
            server_address = '%s:%s' % (self.server_ip, self.server_port)
        else:
            logging.critical('Invalid address %s' % self.server_ip)
            return
        with grpc.insecure_channel(server_address) as channel:
            # Get the stub
            stub = pymerang_pb2_grpc.PymerangStub(channel)
            # Start registration procedure
            logging.info("-------------- RegisterDevice --------------")
            if self.register_device(stub) != status_codes_pb2.STATUS_SUCCESS:
                return
            logging.info("-------------- Update Tunnel Mode --------------")
            if self.update_tunnnel_mode(stub) != \
                    status_codes_pb2.STATUS_SUCCESS:
                return


# Parse options
def parse_arguments():
    # Get parser
    parser = ArgumentParser(
        description='pymerang client'
    )
    # Debug mode
    parser.add_argument(
        '-d', '--debug', action='store_true', help='Activate debug logs'
    )
    # Secure mode
    parser.add_argument(
        '-s', '--secure', action='store_true', help='Activate secure mode'
    )
    # IP address of the gRPC server
    parser.add_argument(
        '-i', '--server-ip', dest='server_ip',
        default=DEFAULT_PYMERANG_SERVER_IP, help='Server IP address'
    )
    # Port of the gRPC server
    parser.add_argument(
        '-p', '--server-port', dest='server_port',
        default=DEFAULT_PYMERANG_SERVER_PORT, help='Server port'
    )
    # IP address of the NAT discovery server
    parser.add_argument(
        '-n', '--nat-discovery-server-ip', dest='nat_discovery_server_ip',
        default=DEFAULT_NAT_DISCOVERY_SERVER_IP, help='NAT discovery server IP'
    )
    # Port of the NAT discovery server
    parser.add_argument(
        '-m', '--nat-discovery-server-port', type=int,
        dest='nat_discovery_server_port',
        default=DEFAULT_NAT_DISCOVERY_SERVER_PORT,
        help='NAT discovery server port'
    )
    # IP address used by the NAT discoery client
    parser.add_argument(
        '-l', '--nat-discovery-client-ip', dest='nat_discovery_client_ip',
        default=DEFAULT_NAT_DISCOVERY_CLIENT_IP, help='NAT discovery client IP'
    )
    # Port used by the NAT discovery client
    parser.add_argument(
        '-o', '--nat-discovery-client-port', type=int,
        dest='nat_discovery_client_port',
        default=DEFAULT_NAT_DISCOVERY_CLIENT_PORT,
        help='NAT discovery client port'
    )
    # File containing the configuration of the device
    parser.add_argument(
        '-c', '--config-file', dest='config_file',
        default=DEFAULT_CONFIG_FILE, help='Config file'
    )
    # Interval between two consecutive keep alive messages
    parser.add_argument(
        '-k', '--keep-alive-interval', dest='keep_alive_interval',
        default=DEFAULT_KEEP_ALIVE_INTERVAL,
        help='Interval between two consecutive keep alive'
    )
    # Parse input parameters
    args = parser.parse_args()
    # Return the arguments
    return args


if __name__ == '__main__':
    args = parse_arguments()
    # Setup properly the logger
    if args.debug:
        logging.basicConfig(level=logging.DEBUG)
    else:
        logging.basicConfig(level=logging.INFO)
    # Setup properly the secure mode
    if args.secure:
        secure = True
    else:
        secure = False
    # Server IP
    server_ip = args.server_ip
    # Server port
    server_port = args.server_port
    # NAT discovery server IP
    nat_discovery_server_ip = args.nat_discovery_server_ip
    # NAT discovery server port
    nat_discovery_server_port = args.nat_discovery_server_port
    # NAT discovery client IP
    nat_discovery_client_ip = args.nat_discovery_client_ip
    # NAT discovery client port
    nat_discovery_client_port = args.nat_discovery_client_port
    # Config file
    config_file = args.config_file
    # Interval between two consecutive keep alive messages
    keep_alive_interval = args.keep_alive_interval
    # Start client
    client = PymerangDevice(server_ip, server_port, nat_discovery_server_ip,
                            nat_discovery_server_port, nat_discovery_client_ip,
                            nat_discovery_client_port, config_file,
                            keep_alive_interval)
    client.run()<|MERGE_RESOLUTION|>--- conflicted
+++ resolved
@@ -77,11 +77,7 @@
         # VXLAN enforced port
         self.enforced_vxlan_port = None
         # Token
-<<<<<<< HEAD
-        self.token = 'm3nmxSEV9JQMdr7Mj1IUc3absvw1u9Rf4ZNvyz5ScJ4qFBAwwEOqEyUPioWCNIAAWBi0R7q4tdQK0vB4KZ1Jj8tUp8S8EhJ7OfrjwYTGcOm57eLkB3aY9R7epKG5wpbV'       # TODO
-=======
-        self.token = 'YLCtyrTv0XRYv3Ze9lcEo2Hjom1GXK8vGbTiRBJp4aOkLjH7AaavPRajc5Dm3CoTDl7099MGTiBTvWBGxaOGYlpVvPFTXCUXAWgD1M45DPTokxEoyhzQqosTjDipB6M9'       # TODO
->>>>>>> 19ec7286
+        self.token = 'Pz03knIsvShV3XGu6Rdnker1GO6WUc8cYBKVeAbtDVTfEeDGcVGDBO3MZciQDnsYtsbmrQqsZa2QGrKdVKN5noD0sb0ZzVOS9h7iuNbSvepO1fPhZkOEnh6FMjvKvCtt'       # TODO
         # Tunnel state
         self.tunnel_state = None
 
